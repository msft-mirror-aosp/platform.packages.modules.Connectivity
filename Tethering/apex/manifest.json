--- conflicted
+++ resolved
@@ -1,8 +1,4 @@
 {
   "name": "com.android.tethering",
-<<<<<<< HEAD
-  "version": 330210000
-=======
-  "version": 330090000
->>>>>>> ca55de95
+  "version": 330410000
 }