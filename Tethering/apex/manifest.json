--- conflicted
+++ resolved
@@ -1,8 +1,4 @@
 {
   "name": "com.android.tethering",
-<<<<<<< HEAD
-  "version": 311811000
-=======
-  "version": 330000000
->>>>>>> 9d02ac9e
+  "version": 330450000
 }