{
  "name": "com.android.tethering",
<<<<<<< HEAD
  "version": 310723000
=======
  "version": 319999900
>>>>>>> 63fd8aeb
}<|MERGE_RESOLUTION|>--- conflicted
+++ resolved
@@ -1,8 +1,4 @@
 {
   "name": "com.android.tethering",
-<<<<<<< HEAD
-  "version": 310723000
-=======
-  "version": 319999900
->>>>>>> 63fd8aeb
+  "version": 310724000
 }