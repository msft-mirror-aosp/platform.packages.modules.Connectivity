{
  "name": "com.android.tethering",
<<<<<<< HEAD
  "version": 330812000
=======

  // Placeholder module version to be replaced during build.
  // Do not change!
  "version": 0
>>>>>>> 457730a2
}<|MERGE_RESOLUTION|>--- conflicted
+++ resolved
@@ -1,11 +1,7 @@
 {
   "name": "com.android.tethering",
-<<<<<<< HEAD
-  "version": 330812000
-=======
 
   // Placeholder module version to be replaced during build.
   // Do not change!
-  "version": 0
->>>>>>> 457730a2
+  "version": 331010000
 }