/*
 * Copyright (C) 2020 The Android Open Source Project
 *
 * Licensed under the Apache License, Version 2.0 (the "License");
 * you may not use this file except in compliance with the License.
 * You may obtain a copy of the License at
 *
 *      http://www.apache.org/licenses/LICENSE-2.0
 *
 * Unless required by applicable law or agreed to in writing, software
 * distributed under the License is distributed on an "AS IS" BASIS,
 * WITHOUT WARRANTIES OR CONDITIONS OF ANY KIND, either express or implied.
 * See the License for the specific language governing permissions and
 * limitations under the License.
 */

package com.android.networkstack.tethering;

import static android.net.NetworkStats.DEFAULT_NETWORK_NO;
import static android.net.NetworkStats.METERED_NO;
import static android.net.NetworkStats.ROAMING_NO;
import static android.net.NetworkStats.SET_DEFAULT;
import static android.net.NetworkStats.TAG_NONE;
import static android.net.NetworkStats.UID_ALL;
import static android.net.NetworkStats.UID_TETHERING;
import static android.net.netstats.provider.NetworkStatsProvider.QUOTA_UNLIMITED;
import static android.system.OsConstants.ETH_P_IP;
import static android.system.OsConstants.ETH_P_IPV6;

import static com.android.net.module.util.NetworkStackConstants.IPV4_MIN_MTU;
import static com.android.net.module.util.NetworkStackConstants.IPV6_ADDR_LEN;
import static com.android.net.module.util.ip.ConntrackMonitor.ConntrackEvent;
import static com.android.networkstack.tethering.BpfUtils.DOWNSTREAM;
import static com.android.networkstack.tethering.BpfUtils.UPSTREAM;
import static com.android.networkstack.tethering.TetheringConfiguration.DEFAULT_TETHER_OFFLOAD_POLL_INTERVAL_MS;
import static com.android.networkstack.tethering.UpstreamNetworkState.isVcnInterface;
import static com.android.networkstack.tethering.util.TetheringUtils.getTetheringJniLibraryName;

import android.app.usage.NetworkStatsManager;
import android.net.INetd;
import android.net.IpPrefix;
import android.net.LinkProperties;
import android.net.MacAddress;
import android.net.NetworkStats;
import android.net.NetworkStats.Entry;
import android.net.TetherOffloadRuleParcel;
import android.net.ip.IpServer;
import android.net.netstats.provider.NetworkStatsProvider;
import android.os.Handler;
import android.os.SystemClock;
import android.system.ErrnoException;
import android.system.OsConstants;
import android.text.TextUtils;
import android.util.ArrayMap;
import android.util.ArraySet;
import android.util.Log;
import android.util.SparseArray;

import androidx.annotation.NonNull;
import androidx.annotation.Nullable;

import com.android.internal.annotations.VisibleForTesting;
import com.android.internal.util.IndentingPrintWriter;
import com.android.modules.utils.build.SdkLevel;
import com.android.net.module.util.BpfDump;
import com.android.net.module.util.BpfMap;
import com.android.net.module.util.CollectionUtils;
import com.android.net.module.util.IBpfMap;
import com.android.net.module.util.InterfaceParams;
import com.android.net.module.util.NetworkStackConstants;
import com.android.net.module.util.SharedLog;
import com.android.net.module.util.Struct;
import com.android.net.module.util.Struct.S32;
import com.android.net.module.util.bpf.Tether4Key;
import com.android.net.module.util.bpf.Tether4Value;
import com.android.net.module.util.bpf.TetherStatsKey;
import com.android.net.module.util.bpf.TetherStatsValue;
import com.android.net.module.util.ip.ConntrackMonitor;
import com.android.net.module.util.ip.ConntrackMonitor.ConntrackEventConsumer;
import com.android.net.module.util.netlink.ConntrackMessage;
import com.android.net.module.util.netlink.NetlinkConstants;
import com.android.net.module.util.netlink.NetlinkUtils;
import com.android.networkstack.tethering.apishim.common.BpfCoordinatorShim;
import com.android.networkstack.tethering.util.TetheringUtils.ForwardedStats;

import java.io.IOException;
import java.net.Inet4Address;
import java.net.Inet6Address;
import java.net.InetAddress;
import java.net.NetworkInterface;
import java.net.SocketException;
import java.net.UnknownHostException;
import java.util.ArrayList;
import java.util.Arrays;
import java.util.Collection;
import java.util.HashMap;
import java.util.HashSet;
import java.util.LinkedHashMap;
import java.util.LinkedHashSet;
import java.util.Map;
import java.util.Objects;
import java.util.Set;

/**
 *  This coordinator is responsible for providing BPF offload relevant functionality.
 *  - Get tethering stats.
 *  - Set data limit.
 *  - Set global alert.
 *  - Add/remove forwarding rules.
 *
 * @hide
 */
public class BpfCoordinator {
    // Ensure the JNI code is loaded. In production this will already have been loaded by
    // TetherService, but for tests it needs to be either loaded here or loaded by every test.
    // TODO: is there a better way?
    static {
        System.loadLibrary(getTetheringJniLibraryName());
    }

    private static final String TAG = BpfCoordinator.class.getSimpleName();
    private static final int DUMP_TIMEOUT_MS = 10_000;
    private static final MacAddress NULL_MAC_ADDRESS = MacAddress.fromString(
            "00:00:00:00:00:00");
    private static final String TETHER_DOWNSTREAM4_MAP_PATH = makeMapPath(DOWNSTREAM, 4);
    private static final String TETHER_UPSTREAM4_MAP_PATH = makeMapPath(UPSTREAM, 4);
    private static final String TETHER_DOWNSTREAM6_FS_PATH = makeMapPath(DOWNSTREAM, 6);
    private static final String TETHER_UPSTREAM6_FS_PATH = makeMapPath(UPSTREAM, 6);
    private static final String TETHER_STATS_MAP_PATH = makeMapPath("stats");
    private static final String TETHER_LIMIT_MAP_PATH = makeMapPath("limit");
    private static final String TETHER_ERROR_MAP_PATH = makeMapPath("error");
    private static final String TETHER_DEV_MAP_PATH = makeMapPath("dev");
    private static final String DUMPSYS_RAWMAP_ARG_STATS = "--stats";
    private static final String DUMPSYS_RAWMAP_ARG_UPSTREAM4 = "--upstream4";

    /** The names of all the BPF counters defined in offload.h. */
    public static final String[] sBpfCounterNames = getBpfCounterNames();

    private static String makeMapPath(String which) {
        return "/sys/fs/bpf/tethering/map_offload_tether_" + which + "_map";
    }

    private static String makeMapPath(boolean downstream, int ipVersion) {
        return makeMapPath((downstream ? "downstream" : "upstream") + ipVersion);
    }

    @VisibleForTesting
    static final int CONNTRACK_TIMEOUT_UPDATE_INTERVAL_MS = 60_000;
    @VisibleForTesting
    static final int NF_CONNTRACK_TCP_TIMEOUT_ESTABLISHED = 432_000;
    @VisibleForTesting
    static final int NF_CONNTRACK_UDP_TIMEOUT_STREAM = 180;
    @VisibleForTesting
    static final int INVALID_MTU = 0;
    static final int NO_UPSTREAM = 0;

    // List of TCP port numbers which aren't offloaded because the packets require the netfilter
    // conntrack helper. See also TetherController::setForwardRules in netd.
    @VisibleForTesting
    static final short [] NON_OFFLOADED_UPSTREAM_IPV4_TCP_PORTS = new short [] {
            21 /* ftp */, 1723 /* pptp */};

    @VisibleForTesting
    enum StatsType {
        STATS_PER_IFACE,
        STATS_PER_UID,
    }

    @NonNull
    private final Handler mHandler;
    @NonNull
    private final INetd mNetd;
    @NonNull
    private final SharedLog mLog;
    @NonNull
    private final Dependencies mDeps;
    @NonNull
    private final ConntrackMonitor mConntrackMonitor;
    @Nullable
    private final BpfTetherStatsProvider mStatsProvider;
    @NonNull
    private final BpfCoordinatorShim mBpfCoordinatorShim;
    @NonNull
    private final BpfConntrackEventConsumer mBpfConntrackEventConsumer;

    // True if BPF offload is supported, false otherwise. The BPF offload could be disabled by
    // a runtime resource overlay package or device configuration. This flag is only initialized
    // in the constructor because it is hard to unwind all existing change once device
    // configuration is changed. Especially the forwarding rules. Keep the same setting
    // to make it simpler. See also TetheringConfiguration.
    private final boolean mIsBpfEnabled;

    // Tracks whether BPF tethering is started or not. This is set by tethering before it
    // starts the first IpServer and is cleared by tethering shortly before the last IpServer
    // is stopped. Note that rule updates (especially deletions, but sometimes additions as
    // well) may arrive when this is false. If they do, they must be communicated to netd.
    // Changes in data limits may also arrive when this is false, and if they do, they must
    // also be communicated to netd.
    private boolean mPollingStarted = false;

    // Tracking remaining alert quota. Unlike limit quota is subject to interface, the alert
    // quota is interface independent and global for tether offload.
    private long mRemainingAlertQuota = QUOTA_UNLIMITED;

    // Maps upstream interface index to offloaded traffic statistics.
    // Always contains the latest total bytes/packets, since each upstream was started, received
    // from the BPF maps for each interface.
    private final SparseArray<ForwardedStats> mStats = new SparseArray<>();

    // Maps upstream interface names to interface quotas.
    // Always contains the latest value received from the framework for each interface, regardless
    // of whether offload is currently running (or is even supported) on that interface. Only
    // includes interfaces that have a quota set. Note that this map is used for storing the quota
    // which is set from the service. Because the service uses the interface name to present the
    // interface, this map uses the interface name to be the mapping index.
    private final HashMap<String, Long> mInterfaceQuotas = new HashMap<>();

    // Maps upstream interface index to interface names.
    // Store all interface name since boot. Used for lookup what interface name it is from the
    // tether stats got from netd because netd reports interface index to present an interface.
    // TODO: Remove the unused interface name.
    private final SparseArray<String> mInterfaceNames = new SparseArray<>();

    // How IPv6 upstream rules and downstream rules are managed in BpfCoordinator:
    // 1. Each upstream rule represents a downstream interface to an upstream interface forwarding.
    //    No upstream rule will be exist if there is no upstream interface.
    //    Note that there is at most one upstream interface for a given downstream interface.
    // 2. Each downstream rule represents an IPv6 neighbor, regardless of the existence of the
    //    upstream interface. If the upstream is not present, the downstream rules have an upstream
    //    interface index of NO_UPSTREAM, only exist in BpfCoordinator and won't be written to the
    //    BPF map. When the upstream comes back, those downstream rules will be updated by calling
    //    Ipv6DownstreamRule#onNewUpstream and written to the BPF map again. We don't remove the
    //    downstream rules when upstream is lost is because the upstream may come back with the
    //    same prefix and we won't receive any neighbor update event in this case.
    //    TODO: Remove downstream rules when upstream is lost and dump neighbors table when upstream
    //    interface comes back in order to reconstruct the downstream rules.
    // 3. It is the same thing for BpfCoordinator if there is no upstream interface or the upstream
    //    interface is a virtual interface (which currently not supports BPF). In this case,
    //    IpServer will update its upstream ifindex to NO_UPSTREAM to the BpfCoordinator.

    // Map of downstream rule maps. Each of these maps represents the IPv6 forwarding rules for a
    // given downstream. Each map:
    // - Is owned by the IpServer that is responsible for that downstream.
    // - Must only be modified by that IpServer.
    // - Is created when the IpServer adds its first rule, and deleted when the IpServer deletes
    //   its last rule (or clears its rules).
    // TODO: Perhaps seal the map and rule operations which communicates with netd into a class.
    // TODO: Does this need to be a LinkedHashMap or can it just be a HashMap? Also, could it be
    // a ConcurrentHashMap, in order to avoid the copies in tetherOffloadRuleClear
    // and tetherOffloadRuleUpdate?
    // TODO: Perhaps use one-dimensional map and access specific downstream rules via downstream
    // index. For doing that, IpServer must guarantee that it always has a valid IPv6 downstream
    // interface index while calling function to clear all rules. IpServer may be calling clear
    // rules function without a valid IPv6 downstream interface index even if it may have one
    // before. IpServer would need to call getInterfaceParams() in the constructor instead of when
    // startIpv6() is called, and make mInterfaceParams final.
    private final HashMap<IpServer, LinkedHashMap<Inet6Address, Ipv6DownstreamRule>>
            mIpv6DownstreamRules = new LinkedHashMap<>();

    // Map of IPv6 upstream rules maps. Each of these maps represents the IPv6 upstream rules for a
    // given downstream. Each map:
    // - Is owned by the IpServer that is responsible for that downstream.
    // - Must only be modified by that IpServer.
    // - Is created when the IpServer adds its first upstream rule, and deleted when the IpServer
    //   deletes its last upstream rule (or clears its upstream rules)
    // - Each upstream rule in the ArraySet is corresponding to an upstream interface.
    private final ArrayMap<IpServer, ArraySet<Ipv6UpstreamRule>>
            mIpv6UpstreamRules = new ArrayMap<>();

    // Map of downstream client maps. Each of these maps represents the IPv4 clients for a given
    // downstream. Needed to build IPv4 forwarding rules when conntrack events are received.
    // Each map:
    // - Is owned by the IpServer that is responsible for that downstream.
    // - Must only be modified by that IpServer.
    // - Is created when the IpServer adds its first client, and deleted when the IpServer deletes
    //   its last client.
    // Note that relying on the client address for finding downstream is okay for now because the
    // client address is unique. See PrivateAddressCoordinator#requestDownstreamAddress.
    // TODO: Refactor if any possible that the client address is not unique.
    private final HashMap<IpServer, HashMap<Inet4Address, ClientInfo>>
            mTetherClients = new HashMap<>();

    // Set for which downstream is monitoring the conntrack netlink message.
    private final Set<IpServer> mMonitoringIpServers = new HashSet<>();

    // Map of upstream interface IPv4 address to interface index.
    // TODO: consider making the key to be unique because the upstream address is not unique. It
    // is okay for now because there have only one upstream generally.
    private final HashMap<Inet4Address, Integer> mIpv4UpstreamIndices = new HashMap<>();

    // Map for upstream and downstream pair.
    private final HashMap<String, HashSet<String>> mForwardingPairs = new HashMap<>();

    // Set for upstream and downstream device map. Used for caching BPF dev map status and
    // reduce duplicate adding or removing map operations. Use LinkedHashSet because the test
    // BpfCoordinatorTest needs predictable iteration order.
    private final Set<Integer> mDeviceMapSet = new LinkedHashSet<>();

    // Tracks the last IPv4 upstream index. Support single upstream only.
    // TODO: Support multi-upstream interfaces.
    private int mLastIPv4UpstreamIfindex = 0;

    // Tracks the IPv4 upstream interface information.
    @Nullable
    private UpstreamInfo mIpv4UpstreamInfo = null;

    // Runnable that used by scheduling next polling of stats.
    private final Runnable mScheduledPollingStats = () -> {
        updateForwardedStats();
        maybeSchedulePollingStats();
    };

    // Runnable that used by scheduling next refreshing of conntrack timeout.
    private final Runnable mScheduledConntrackTimeoutUpdate = () -> {
        refreshAllConntrackTimeouts();
        maybeScheduleConntrackTimeoutUpdate();
    };

    // TODO: add BpfMap<TetherDownstream64Key, TetherDownstream64Value> retrieving function.
    @VisibleForTesting
    public abstract static class Dependencies {
        /** Get handler. */
        @NonNull public abstract Handler getHandler();

        /** Get netd. */
        @NonNull public abstract INetd getNetd();

        /** Get network stats manager. */
        @NonNull public abstract NetworkStatsManager getNetworkStatsManager();

        /** Get shared log. */
        @NonNull public abstract SharedLog getSharedLog();

        /** Get tethering configuration. */
        @Nullable public abstract TetheringConfiguration getTetherConfig();

        /** Get conntrack monitor. */
        @NonNull public ConntrackMonitor getConntrackMonitor(ConntrackEventConsumer consumer) {
            return new ConntrackMonitor(getHandler(), getSharedLog(), consumer);
        }

        /** Get interface information for a given interface. */
        @NonNull public InterfaceParams getInterfaceParams(String ifName) {
            return InterfaceParams.getByName(ifName);
        }

        /**
         * Represents an estimate of elapsed time since boot in nanoseconds.
         */
        public long elapsedRealtimeNanos() {
            return SystemClock.elapsedRealtimeNanos();
        }

        /**
         * Check OS Build at least S.
         *
         * TODO: move to BpfCoordinatorShim once the test doesn't need the mocked OS build for
         * testing different code flows concurrently.
         */
        public boolean isAtLeastS() {
            return SdkLevel.isAtLeastS();
        }

        /**
         * Gets the MTU of the given interface.
         */
        public int getNetworkInterfaceMtu(@NonNull String iface) {
            try {
                final NetworkInterface networkInterface = NetworkInterface.getByName(iface);
                return networkInterface == null ? INVALID_MTU : networkInterface.getMTU();
            } catch (SocketException e) {
                Log.e(TAG, "Could not get MTU for interface " + iface, e);
                return INVALID_MTU;
            }
        }

        /** Get downstream4 BPF map. */
        @Nullable public IBpfMap<Tether4Key, Tether4Value> getBpfDownstream4Map() {
            if (!isAtLeastS()) return null;
            try {
                return new BpfMap<>(TETHER_DOWNSTREAM4_MAP_PATH,
                    Tether4Key.class, Tether4Value.class);
            } catch (ErrnoException e) {
                Log.e(TAG, "Cannot create downstream4 map: " + e);
                return null;
            }
        }

        /** Get upstream4 BPF map. */
        @Nullable public IBpfMap<Tether4Key, Tether4Value> getBpfUpstream4Map() {
            if (!isAtLeastS()) return null;
            try {
                return new BpfMap<>(TETHER_UPSTREAM4_MAP_PATH,
                    Tether4Key.class, Tether4Value.class);
            } catch (ErrnoException e) {
                Log.e(TAG, "Cannot create upstream4 map: " + e);
                return null;
            }
        }

        /** Get downstream6 BPF map. */
        @Nullable public IBpfMap<TetherDownstream6Key, Tether6Value> getBpfDownstream6Map() {
            if (!isAtLeastS()) return null;
            try {
                return new BpfMap<>(TETHER_DOWNSTREAM6_FS_PATH,
                    TetherDownstream6Key.class, Tether6Value.class);
            } catch (ErrnoException e) {
                Log.e(TAG, "Cannot create downstream6 map: " + e);
                return null;
            }
        }

        /** Get upstream6 BPF map. */
        @Nullable public IBpfMap<TetherUpstream6Key, Tether6Value> getBpfUpstream6Map() {
            if (!isAtLeastS()) return null;
            try {
                return new BpfMap<>(TETHER_UPSTREAM6_FS_PATH,
                        TetherUpstream6Key.class, Tether6Value.class);
            } catch (ErrnoException e) {
                Log.e(TAG, "Cannot create upstream6 map: " + e);
                return null;
            }
        }

        /** Get stats BPF map. */
        @Nullable public IBpfMap<TetherStatsKey, TetherStatsValue> getBpfStatsMap() {
            if (!isAtLeastS()) return null;
            try {
                return new BpfMap<>(TETHER_STATS_MAP_PATH,
                    TetherStatsKey.class, TetherStatsValue.class);
            } catch (ErrnoException e) {
                Log.e(TAG, "Cannot create stats map: " + e);
                return null;
            }
        }

        /** Get limit BPF map. */
        @Nullable public IBpfMap<TetherLimitKey, TetherLimitValue> getBpfLimitMap() {
            if (!isAtLeastS()) return null;
            try {
                return new BpfMap<>(TETHER_LIMIT_MAP_PATH,
                    TetherLimitKey.class, TetherLimitValue.class);
            } catch (ErrnoException e) {
                Log.e(TAG, "Cannot create limit map: " + e);
                return null;
            }
        }

        /** Get dev BPF map. */
        @Nullable public IBpfMap<TetherDevKey, TetherDevValue> getBpfDevMap() {
            if (!isAtLeastS()) return null;
            try {
                return new BpfMap<>(TETHER_DEV_MAP_PATH,
                    TetherDevKey.class, TetherDevValue.class);
            } catch (ErrnoException e) {
                Log.e(TAG, "Cannot create dev map: " + e);
                return null;
            }
        }

        /** Get error BPF map. */
        @Nullable public IBpfMap<S32, S32> getBpfErrorMap() {
            if (!isAtLeastS()) return null;
            try {
                return new BpfMap<>(TETHER_ERROR_MAP_PATH,
                    BpfMap.BPF_F_RDONLY, S32.class, S32.class);
            } catch (ErrnoException e) {
                Log.e(TAG, "Cannot create error map: " + e);
                return null;
            }
        }
    }

    @VisibleForTesting
    public BpfCoordinator(@NonNull Dependencies deps) {
        mDeps = deps;
        mHandler = mDeps.getHandler();
        mNetd = mDeps.getNetd();
        mLog = mDeps.getSharedLog().forSubComponent(TAG);
        mIsBpfEnabled = isBpfEnabled();

        // The conntrack consummer needs to be initialized in BpfCoordinator constructor because it
        // have to access the data members of BpfCoordinator which is not a static class. The
        // consumer object is also needed for initializing the conntrack monitor which may be
        // mocked for testing.
        mBpfConntrackEventConsumer = new BpfConntrackEventConsumer();
        mConntrackMonitor = mDeps.getConntrackMonitor(mBpfConntrackEventConsumer);

        BpfTetherStatsProvider provider = new BpfTetherStatsProvider();
        try {
            mDeps.getNetworkStatsManager().registerNetworkStatsProvider(
                    getClass().getSimpleName(), provider);
        } catch (RuntimeException e) {
            // TODO: Perhaps not allow to use BPF offload because the reregistration failure
            // implied that no data limit could be applies on a metered upstream if any.
            Log.wtf(TAG, "Cannot register offload stats provider: " + e);
            provider = null;
        }
        mStatsProvider = provider;

        mBpfCoordinatorShim = BpfCoordinatorShim.getBpfCoordinatorShim(deps);
        if (!mBpfCoordinatorShim.isInitialized()) {
            mLog.e("Bpf shim not initialized");
        }
    }

    /**
     * Start BPF tethering offload stats polling when the first upstream is started.
     * Note that this can be only called on handler thread.
     * TODO: Perhaps check BPF support before starting.
     * TODO: Start the stats polling only if there is any client on the downstream.
     */
    public void startPolling() {
        if (mPollingStarted) return;

        if (!isUsingBpf()) {
            mLog.i("BPF is not using");
            return;
        }

        mPollingStarted = true;
        maybeSchedulePollingStats();
        maybeScheduleConntrackTimeoutUpdate();

        mLog.i("Polling started");
    }

    /**
     * Stop BPF tethering offload stats polling.
     * The data limit cleanup and the tether stats maps cleanup are not implemented here.
     * These cleanups rely on all IpServers calling #removeIpv6DownstreamRule. After the
     * last rule is removed from the upstream, #removeIpv6DownstreamRule does the cleanup
     * functionality.
     * Note that this can be only called on handler thread.
     */
    public void stopPolling() {
        if (!mPollingStarted) return;

        // Stop scheduled polling conntrack timeout.
        if (mHandler.hasCallbacks(mScheduledConntrackTimeoutUpdate)) {
            mHandler.removeCallbacks(mScheduledConntrackTimeoutUpdate);
        }
        // Stop scheduled polling stats and poll the latest stats from BPF maps.
        if (mHandler.hasCallbacks(mScheduledPollingStats)) {
            mHandler.removeCallbacks(mScheduledPollingStats);
        }
        updateForwardedStats();
        mPollingStarted = false;

        mLog.i("Polling stopped");
    }

    /**
     * Return whether BPF offload is supported
     */
    public boolean isUsingBpfOffload() {
        return isUsingBpf();
    }

    // This is identical to isUsingBpfOffload above but is only used internally.
    // The reason for having two separate methods is that the code calls isUsingBpf
    // very often. But the tests call verifyNoMoreInteractions, which will check all
    // calls to public methods. If isUsingBpf were public, the test would need to
    // verify all calls to it, which would clutter the test.
    private boolean isUsingBpf() {
        return mIsBpfEnabled && mBpfCoordinatorShim.isInitialized();
    }

    /**
     * Start conntrack message monitoring.
     * Note that this can be only called on handler thread.
     *
     * TODO: figure out a better logging for non-interesting conntrack message.
     * For example, the following logging is an IPCTNL_MSG_CT_GET message but looks scary.
     * +---------------------------------------------------------------------------+
     * | ERROR unparsable netlink msg: 1400000001010103000000000000000002000000    |
     * +------------------+--------------------------------------------------------+
     * |                  | struct nlmsghdr                                        |
     * | 14000000         | length = 20                                            |
     * | 0101             | type = NFNL_SUBSYS_CTNETLINK << 8 | IPCTNL_MSG_CT_GET  |
     * | 0103             | flags                                                  |
     * | 00000000         | seqno = 0                                              |
     * | 00000000         | pid = 0                                                |
     * |                  | struct nfgenmsg                                        |
     * | 02               | nfgen_family  = AF_INET                                |
     * | 00               | version = NFNETLINK_V0                                 |
     * | 0000             | res_id                                                 |
     * +------------------+--------------------------------------------------------+
     * See NetlinkMonitor#handlePacket, NetlinkMessage#parseNfMessage.
     */
    public void startMonitoring(@NonNull final IpServer ipServer) {
        // TODO: Wrap conntrackMonitor starting function into mBpfCoordinatorShim.
        if (!isUsingBpf() || !mDeps.isAtLeastS()) return;

        if (mMonitoringIpServers.contains(ipServer)) {
            Log.wtf(TAG, "The same downstream " + ipServer.interfaceName()
                    + " should not start monitoring twice.");
            return;
        }

        if (mMonitoringIpServers.isEmpty()) {
            mConntrackMonitor.start();
            mLog.i("Monitoring started");
        }

        mMonitoringIpServers.add(ipServer);
    }

    /**
     * Stop conntrack event monitoring.
     * Note that this can be only called on handler thread.
     */
    public void stopMonitoring(@NonNull final IpServer ipServer) {
        // TODO: Wrap conntrackMonitor stopping function into mBpfCoordinatorShim.
        if (!isUsingBpf() || !mDeps.isAtLeastS()) return;

        // Ignore stopping monitoring if the monitor has never started for a given IpServer.
        if (!mMonitoringIpServers.contains(ipServer)) {
            mLog.e("Ignore stopping monitoring because monitoring has never started for "
                    + ipServer.interfaceName());
            return;
        }

        mMonitoringIpServers.remove(ipServer);

        if (!mMonitoringIpServers.isEmpty()) return;

        mConntrackMonitor.stop();
        mLog.i("Monitoring stopped");
    }

    /**
     * Add IPv6 upstream rule. After adding the first rule on a given upstream, must add the
     * data limit on the given upstream.
     */
    private void addIpv6UpstreamRule(
            @NonNull final IpServer ipServer, @NonNull final Ipv6UpstreamRule rule) {
        if (!isUsingBpf()) return;

        // Add upstream and downstream interface index to dev map.
        maybeAddDevMap(rule.upstreamIfindex, rule.downstreamIfindex);

        // When the first rule is added to an upstream, setup upstream forwarding and data limit.
        maybeSetLimit(rule.upstreamIfindex);

        // TODO: support upstream forwarding on non-point-to-point interfaces.
        // TODO: get the MTU from LinkProperties and update the rules when it changes.
        if (!mBpfCoordinatorShim.addIpv6UpstreamRule(rule)) {
            return;
        }

        ArraySet<Ipv6UpstreamRule> rules = mIpv6UpstreamRules.computeIfAbsent(
                ipServer, k -> new ArraySet<Ipv6UpstreamRule>());
        rules.add(rule);
    }

    /**
     * Clear all IPv6 upstream rules for a given downstream. After removing the last rule on a given
     * upstream, must clear data limit, update the last tether stats and remove the tether stats in
     * the BPF maps.
     */
    private void clearIpv6UpstreamRules(@NonNull final IpServer ipServer) {
        if (!isUsingBpf()) return;

        final ArraySet<Ipv6UpstreamRule> upstreamRules = mIpv6UpstreamRules.remove(ipServer);
        if (upstreamRules == null) return;

        int upstreamIfindex = 0;
        for (Ipv6UpstreamRule rule: upstreamRules) {
            if (upstreamIfindex != 0 && rule.upstreamIfindex != upstreamIfindex) {
                Log.wtf(TAG, "BUG: upstream rules point to more than one interface");
            }
            upstreamIfindex = rule.upstreamIfindex;
            mBpfCoordinatorShim.removeIpv6UpstreamRule(rule);
        }
        // Clear the limit if there are no more rules on the given upstream.
        // Using upstreamIfindex outside the loop is fine because all the rules for a given IpServer
        // will always have the same upstream index (since they are always added all together by
        // updateAllIpv6Rules).
        // The upstreamIfindex can't be 0 because we won't add an Ipv6UpstreamRule with
        // upstreamIfindex == 0 and if there is no Ipv6UpstreamRule for an IpServer, it will be
        // removed from mIpv6UpstreamRules.
        if (upstreamIfindex == 0) {
            Log.wtf(TAG, "BUG: upstream rules have empty Set or rule.upstreamIfindex == 0");
            return;
        }
        maybeClearLimit(upstreamIfindex);
    }

    /**
     * Add IPv6 downstream rule.
     * Note that this can be only called on handler thread.
     */
    public void addIpv6DownstreamRule(
            @NonNull final IpServer ipServer, @NonNull final Ipv6DownstreamRule rule) {
        if (!isUsingBpf()) return;

        // TODO: Perhaps avoid to add a duplicate rule.
        if (rule.upstreamIfindex != NO_UPSTREAM
                && !mBpfCoordinatorShim.addIpv6DownstreamRule(rule)) return;

        LinkedHashMap<Inet6Address, Ipv6DownstreamRule> rules =
                mIpv6DownstreamRules.computeIfAbsent(ipServer,
                        k -> new LinkedHashMap<Inet6Address, Ipv6DownstreamRule>());
        rules.put(rule.address, rule);
    }

    /**
     * Remove IPv6 downstream rule.
     * Note that this can be only called on handler thread.
     */
    public void removeIpv6DownstreamRule(
            @NonNull final IpServer ipServer, @NonNull final Ipv6DownstreamRule rule) {
        if (!isUsingBpf()) return;

        if (rule.upstreamIfindex != NO_UPSTREAM
                && !mBpfCoordinatorShim.removeIpv6DownstreamRule(rule)) return;

        LinkedHashMap<Inet6Address, Ipv6DownstreamRule> rules = mIpv6DownstreamRules.get(ipServer);
        if (rules == null) return;

        // If no rule is removed, return early. Avoid unnecessary work on a non-existent rule which
        // may have never been added or removed already.
        if (rules.remove(rule.address) == null) return;

        // Remove the downstream entry if it has no more rule.
        if (rules.isEmpty()) {
            mIpv6DownstreamRules.remove(ipServer);
        }
    }

    /**
      * Clear all downstream rules for a given IpServer and return a copy of all removed rules.
      */
    @Nullable
    private Collection<Ipv6DownstreamRule> clearIpv6DownstreamRules(
            @NonNull final IpServer ipServer) {
        final LinkedHashMap<Inet6Address, Ipv6DownstreamRule> downstreamRules =
                mIpv6DownstreamRules.remove(ipServer);
        if (downstreamRules == null) return null;

        final Collection<Ipv6DownstreamRule> removedRules = downstreamRules.values();
        for (final Ipv6DownstreamRule rule : removedRules) {
            if (rule.upstreamIfindex == NO_UPSTREAM) continue;
            mBpfCoordinatorShim.removeIpv6DownstreamRule(rule);
        }
        return removedRules;
    }

    /**
     * Clear all forwarding rules for a given downstream.
     * Note that this can be only called on handler thread.
     */
    public void clearAllIpv6Rules(@NonNull final IpServer ipServer) {
        if (!isUsingBpf()) return;

        // Clear downstream rules first, because clearing upstream rules fetches the stats, and
        // fetching the stats requires that no rules be forwarding traffic to or from the upstream.
        clearIpv6DownstreamRules(ipServer);
        clearIpv6UpstreamRules(ipServer);
    }

    /**
     * Delete all upstream and downstream rules for the passed-in IpServer, and if the new upstream
     * is nonzero, reapply them to the new upstream.
     * Note that this can be only called on handler thread.
     */
    public void updateAllIpv6Rules(@NonNull final IpServer ipServer,
            final InterfaceParams interfaceParams, int newUpstreamIfindex,
            @NonNull final Set<IpPrefix> newUpstreamPrefixes) {
        if (!isUsingBpf()) return;

        // Remove IPv6 downstream rules. Remove the old ones before adding the new rules, otherwise
        // we need to keep a copy of the old rules.
        // We still need to keep the downstream rules even when the upstream goes away because it
        // may come back with the same prefixes (unlikely, but possible). Neighbor entries won't be
        // deleted and we're not expected to receive new Neighbor events in this case.
        // TODO: Add new rule first to reduce the latency which has no rule. But this is okay
        //       because if this is a new upstream, it will probably have different prefixes than
        //       the one these downstream rules are in. If so, they will never see any downstream
        //       traffic before new neighbor entries are created.
        final Collection<Ipv6DownstreamRule> deletedDownstreamRules =
                clearIpv6DownstreamRules(ipServer);

        // Remove IPv6 upstream rules. Downstream rules must be removed first because
        // BpfCoordinatorShimImpl#tetherOffloadGetAndClearStats will be called after the removal of
        // the last upstream rule and it requires that no rules be forwarding traffic to or from
        // that upstream.
        clearIpv6UpstreamRules(ipServer);

        // Add new upstream rules.
        if (newUpstreamIfindex != 0 && interfaceParams != null && interfaceParams.macAddr != null) {
            for (final IpPrefix ipPrefix : newUpstreamPrefixes) {
                addIpv6UpstreamRule(ipServer, new Ipv6UpstreamRule(
                        newUpstreamIfindex, interfaceParams.index, ipPrefix,
                        interfaceParams.macAddr, NULL_MAC_ADDRESS, NULL_MAC_ADDRESS));
            }
        }

        // Add updated downstream rules.
        if (deletedDownstreamRules == null) return;
        for (final Ipv6DownstreamRule rule : deletedDownstreamRules) {
            addIpv6DownstreamRule(ipServer, rule.onNewUpstream(newUpstreamIfindex));
        }
    }

    /**
     * Add upstream name to lookup table. The lookup table is used for tether stats interface name
     * lookup because the netd only reports interface index in BPF tether stats but the service
     * expects the interface name in NetworkStats object.
     * Note that this can be only called on handler thread.
     */
    public void maybeAddUpstreamToLookupTable(int upstreamIfindex, @Nullable String upstreamIface) {
        if (!isUsingBpf()) return;

        if (upstreamIfindex == 0 || TextUtils.isEmpty(upstreamIface)) return;

        if (isVcnInterface(upstreamIface)) return;

        // The same interface index to name mapping may be added by different IpServer objects or
        // re-added by reconnection on the same upstream interface. Ignore the duplicate one.
        final String iface = mInterfaceNames.get(upstreamIfindex);
        if (iface == null) {
            mInterfaceNames.put(upstreamIfindex, upstreamIface);
        } else if (!TextUtils.equals(iface, upstreamIface)) {
            Log.wtf(TAG, "The upstream interface name " + upstreamIface
                    + " is different from the existing interface name "
                    + iface + " for index " + upstreamIfindex);
        }
    }

    /**
     * Add downstream client.
     * Note that this can be only called on handler thread.
     */
    public void tetherOffloadClientAdd(@NonNull final IpServer ipServer,
            @NonNull final ClientInfo client) {
        if (!isUsingBpf()) return;

        if (!mTetherClients.containsKey(ipServer)) {
            mTetherClients.put(ipServer, new HashMap<Inet4Address, ClientInfo>());
        }

        HashMap<Inet4Address, ClientInfo> clients = mTetherClients.get(ipServer);
        clients.put(client.clientAddress, client);
    }

    /**
     * Remove a downstream client and its rules if any.
     * Note that this can be only called on handler thread.
     */
    public void tetherOffloadClientRemove(@NonNull final IpServer ipServer,
            @NonNull final ClientInfo client) {
        if (!isUsingBpf()) return;

        // No clients on the downstream, return early.
        HashMap<Inet4Address, ClientInfo> clients = mTetherClients.get(ipServer);
        if (clients == null) return;

        // No client is removed, return early.
        if (clients.remove(client.clientAddress) == null) return;

        // Remove the client's rules. Removing the client implies that its rules are not used
        // anymore.
        tetherOffloadRuleClear(client);

        // Remove the downstream entry if it has no more client.
        if (clients.isEmpty()) {
            mTetherClients.remove(ipServer);
        }
    }

    /**
     * Clear all downstream clients and their rules if any.
     * Note that this can be only called on handler thread.
     */
    public void tetherOffloadClientClear(@NonNull final IpServer ipServer) {
        if (!isUsingBpf()) return;

        final HashMap<Inet4Address, ClientInfo> clients = mTetherClients.get(ipServer);
        if (clients == null) return;

        // Need to build a client list because the client map may be changed in the iteration.
        for (final ClientInfo c : new ArrayList<ClientInfo>(clients.values())) {
            tetherOffloadClientRemove(ipServer, c);
        }
    }

    /**
     * Clear all forwarding IPv4 rules for a given client.
     * Note that this can be only called on handler thread.
     */
    private void tetherOffloadRuleClear(@NonNull final ClientInfo clientInfo) {
        // TODO: consider removing the rules in #tetherOffloadRuleForEach once BpfMap#forEach
        // can guarantee that deleting some pass-in rules in the BPF map iteration can still
        // walk through every entry.
        final Inet4Address clientAddr = clientInfo.clientAddress;
        final Set<Integer> upstreamIndiceSet = new ArraySet<Integer>();
        final Set<Tether4Key> deleteUpstreamRuleKeys = new ArraySet<Tether4Key>();
        final Set<Tether4Key> deleteDownstreamRuleKeys = new ArraySet<Tether4Key>();

        // Find the rules which are related with the given client.
        mBpfCoordinatorShim.tetherOffloadRuleForEach(UPSTREAM, (k, v) -> {
            if (Arrays.equals(k.src4, clientAddr.getAddress())) {
                deleteUpstreamRuleKeys.add(k);
            }
        });
        mBpfCoordinatorShim.tetherOffloadRuleForEach(DOWNSTREAM, (k, v) -> {
            if (Arrays.equals(v.dst46, toIpv4MappedAddressBytes(clientAddr))) {
                deleteDownstreamRuleKeys.add(k);
                upstreamIndiceSet.add((int) k.iif);
            }
        });

        // The rules should be paired on upstream and downstream map because they are added by
        // conntrack events which have bidirectional information.
        // TODO: Consider figuring out a way to fix. Probably delete all rules to fallback.
        if (deleteUpstreamRuleKeys.size() != deleteDownstreamRuleKeys.size()) {
            Log.wtf(TAG, "The deleting rule numbers are different on upstream4 and downstream4 ("
                    + "upstream: " + deleteUpstreamRuleKeys.size() + ", "
                    + "downstream: " + deleteDownstreamRuleKeys.size() + ").");
            return;
        }

        // Delete the rules which are related with the given client.
        for (final Tether4Key k : deleteUpstreamRuleKeys) {
            mBpfCoordinatorShim.tetherOffloadRuleRemove(UPSTREAM, k);
        }
        for (final Tether4Key k : deleteDownstreamRuleKeys) {
            mBpfCoordinatorShim.tetherOffloadRuleRemove(DOWNSTREAM, k);
        }

        // Cleanup each upstream interface by a set which avoids duplicated work on the same
        // upstream interface. Cleaning up the same interface twice (or more) here may raise
        // an exception because all related information were removed in the first deletion.
        for (final int upstreamIndex : upstreamIndiceSet) {
            maybeClearLimit(upstreamIndex);
        }
    }

    /**
     * Clear all forwarding IPv4 rules for a given downstream. Needed because the client may still
     * connect on the downstream but the existing rules are not required anymore. Ex: upstream
     * changed.
     */
    private void tetherOffloadRule4Clear(@NonNull final IpServer ipServer) {
        if (!isUsingBpf()) return;

        final HashMap<Inet4Address, ClientInfo> clients = mTetherClients.get(ipServer);
        if (clients == null) return;

        // The value should be unique as its key because currently the key was using from its
        // client address of ClientInfo. See #tetherOffloadClientAdd.
        for (final ClientInfo client : clients.values()) {
            tetherOffloadRuleClear(client);
        }
    }

    private boolean isValidUpstreamIpv4Address(@NonNull final InetAddress addr) {
        if (!(addr instanceof Inet4Address)) return false;
        Inet4Address v4 = (Inet4Address) addr;
        if (v4.isAnyLocalAddress() || v4.isLinkLocalAddress()
                || v4.isLoopbackAddress() || v4.isMulticastAddress()) {
            return false;
        }
        return true;
    }

    private int getMtu(@NonNull final String ifaceName, @NonNull final LinkProperties lp) {
        int mtu = INVALID_MTU;

        if (ifaceName.equals(lp.getInterfaceName())) {
            mtu = lp.getMtu();
        }

        // Get mtu via kernel if mtu is not found in LinkProperties.
        if (mtu == INVALID_MTU) {
            mtu = mDeps.getNetworkInterfaceMtu(ifaceName);
        }

        // Use default mtu if can't find any.
        if (mtu == INVALID_MTU) mtu = NetworkStackConstants.ETHER_MTU;

        // Clamp to minimum ipv4 mtu
        if (mtu < IPV4_MIN_MTU) mtu = IPV4_MIN_MTU;

        return mtu;
    }

    /**
     * Call when UpstreamNetworkState may be changed.
     * If upstream has ipv4 for tethering, update this new UpstreamNetworkState
     * to BpfCoordinator for building upstream interface index mapping. Otherwise,
     * clear the all existing rules if any.
     *
     * Note that this can be only called on handler thread.
     */
    public void updateUpstreamNetworkState(UpstreamNetworkState ns) {
        if (!isUsingBpf()) return;

        int upstreamIndex = 0;
        int mtu = INVALID_MTU;

        // This will not work on a network that is using 464xlat because hasIpv4Address will not be
        // true.
        // TODO: need to consider 464xlat.
        if (ns != null && ns.linkProperties != null && ns.linkProperties.hasIpv4Address()) {
            // TODO: support ether ip upstream interface.
            final String ifaceName = ns.linkProperties.getInterfaceName();
            final InterfaceParams params = mDeps.getInterfaceParams(ifaceName);
            final boolean isVcn = isVcnInterface(ifaceName);
            mtu = getMtu(ifaceName, ns.linkProperties);

            if (!isVcn && params != null && !params.hasMacAddress /* raw ip upstream only */) {
                upstreamIndex = params.index;
            }
        }
        if (mLastIPv4UpstreamIfindex == upstreamIndex) return;

        // Clear existing rules if upstream interface is changed. The existing rules should be
        // cleared before upstream index mapping is cleared. It can avoid that ipServer or
        // conntrack event may use the non-existing upstream interfeace index to build a removing
        // key while removeing the rules. Can't notify each IpServer to clear the rules as
        // IPv6TetheringCoordinator#updateUpstreamNetworkState because the IpServer may not
        // handle the upstream changing notification before changing upstream index mapping.
        if (mLastIPv4UpstreamIfindex != 0) {
            // Clear all forwarding IPv4 rules for all downstreams.
            for (final IpServer ipserver : mTetherClients.keySet()) {
                tetherOffloadRule4Clear(ipserver);
            }
        }

        // Don't update mLastIPv4UpstreamIfindex before clearing existing rules if any. Need that
        // to tell if it is required to clean the out-of-date rules.
        mLastIPv4UpstreamIfindex = upstreamIndex;

        // If link properties are valid, build the upstream information mapping. Otherwise, clear
        // the upstream interface index mapping, to ensure that any conntrack events that arrive
        // after the upstream is lost do not incorrectly add rules pointing at the upstream.
        if (upstreamIndex == 0) {
            mIpv4UpstreamIndices.clear();
            mIpv4UpstreamInfo = null;
            return;
        }

        mIpv4UpstreamInfo = new UpstreamInfo(upstreamIndex, mtu);
        Collection<InetAddress> addresses = ns.linkProperties.getAddresses();
        for (final InetAddress addr: addresses) {
            if (isValidUpstreamIpv4Address(addr)) {
                mIpv4UpstreamIndices.put((Inet4Address) addr, upstreamIndex);
            }
        }
    }

    private boolean is464XlatInterface(@NonNull String ifaceName) {
        return ifaceName.startsWith("v4-");
    }

    private void maybeAttachProgramImpl(@NonNull String iface, boolean downstream) {
        mBpfCoordinatorShim.attachProgram(iface, downstream, true /* ipv4 */);

        // Ignore 464xlat interface because it is IPv4 only.
        if (!is464XlatInterface(iface)) {
            mBpfCoordinatorShim.attachProgram(iface, downstream, false /* ipv4 */);
        }
    }

    private void maybeDetachProgramImpl(@NonNull String iface) {
        mBpfCoordinatorShim.detachProgram(iface, true /* ipv4 */);

        // Ignore 464xlat interface because it is IPv4 only.
        if (!is464XlatInterface(iface)) {
            mBpfCoordinatorShim.detachProgram(iface, false /* ipv4 */);
        }
    }

    /**
     * Attach BPF program
     *
     * TODO: consider error handling if the attach program failed.
     */
    public void maybeAttachProgram(@NonNull String intIface, @NonNull String extIface) {
        if (!isUsingBpf() || isVcnInterface(extIface)) return;

        if (forwardingPairExists(intIface, extIface)) return;

        boolean firstUpstreamForThisDownstream = !isAnyForwardingPairOnDownstream(intIface);
        boolean firstDownstreamForThisUpstream = !isAnyForwardingPairOnUpstream(extIface);
        forwardingPairAdd(intIface, extIface);

        // Attach if the downstream is the first time to be used in a forwarding pair.
        // Ex: IPv6 only interface has two forwarding pair, iface and v4-iface, on the
        // same downstream.
        if (firstUpstreamForThisDownstream) {
            maybeAttachProgramImpl(intIface, UPSTREAM);
        }
        // Attach if the upstream is the first time to be used in a forwarding pair.
        if (firstDownstreamForThisUpstream) {
            maybeAttachProgramImpl(extIface, DOWNSTREAM);
        }
    }

    /**
     * Detach BPF program
     */
    public void maybeDetachProgram(@NonNull String intIface, @NonNull String extIface) {
        if (!isUsingBpf()) return;

        forwardingPairRemove(intIface, extIface);

        // Detaching program may fail because the interface has been removed already.
        if (!isAnyForwardingPairOnDownstream(intIface)) {
            maybeDetachProgramImpl(intIface);
        }
        // Detach if no more forwarding pair is using the upstream.
        if (!isAnyForwardingPairOnUpstream(extIface)) {
            maybeDetachProgramImpl(extIface);
        }
    }

    // TODO: make mInterfaceNames accessible to the shim and move this code to there.
    // This function should only be used for logging/dump purposes.
    private String getIfName(int ifindex) {
        // TODO: return something more useful on lookup failure
        // likely use the 'iface_index_name_map' bpf map and/or if_nametoindex
        // perhaps should even check that all 3 match if available.
        return mInterfaceNames.get(ifindex, Integer.toString(ifindex));
    }

    /**
     * Dump information.
     * Block the function until all the data are dumped on the handler thread or timed-out. The
     * reason is that dumpsys invokes this function on the thread of caller and the data may only
     * be allowed to be accessed on the handler thread.
     */
    public void dump(@NonNull IndentingPrintWriter pw) {
        // Note that EthernetTetheringTest#isTetherConfigBpfOffloadEnabled relies on
        // "mIsBpfEnabled" to check tethering config via dumpsys. Beware of the change if any.
        pw.println("mIsBpfEnabled: " + mIsBpfEnabled);
        pw.println("Polling " + (mPollingStarted ? "started" : "not started"));
        pw.println("Stats provider " + (mStatsProvider != null
                ? "registered" : "not registered"));
        pw.println("Upstream quota: " + mInterfaceQuotas.toString());
        pw.println("Polling interval: " + getPollingInterval() + " ms");
        pw.println("Bpf shim: " + mBpfCoordinatorShim.toString());

        pw.println("Forwarding stats:");
        pw.increaseIndent();
        if (mStats.size() == 0) {
            pw.println("<empty>");
        } else {
            dumpStats(pw);
        }
        pw.decreaseIndent();

        pw.println("BPF stats:");
        pw.increaseIndent();
        dumpBpfStats(pw);
        pw.decreaseIndent();
        pw.println();

        pw.println("Forwarding rules:");
        pw.increaseIndent();
        dumpIpv6ForwardingRulesByDownstream(pw);
        dumpBpfForwardingRulesIpv6(pw);
        dumpBpfForwardingRulesIpv4(pw);
        pw.decreaseIndent();
        pw.println();

        pw.println("Device map:");
        pw.increaseIndent();
        dumpDevmap(pw);
        pw.decreaseIndent();

        pw.println("Client Information:");
        pw.increaseIndent();
        if (mTetherClients.isEmpty()) {
            pw.println("<empty>");
        } else {
            pw.println(mTetherClients.toString());
        }
        pw.decreaseIndent();

        pw.println("IPv4 Upstream Indices:");
        pw.increaseIndent();
        if (mIpv4UpstreamIndices.isEmpty()) {
            pw.println("<empty>");
        } else {
            pw.println(mIpv4UpstreamIndices.toString());
        }
        pw.decreaseIndent();

        pw.println("IPv4 Upstream Information: "
                + (mIpv4UpstreamInfo != null ? mIpv4UpstreamInfo : "<empty>"));

        pw.println();
        pw.println("Forwarding counters:");
        pw.increaseIndent();
        dumpCounters(pw);
        pw.decreaseIndent();
    }

    private void dumpStats(@NonNull IndentingPrintWriter pw) {
        for (int i = 0; i < mStats.size(); i++) {
            final int upstreamIfindex = mStats.keyAt(i);
            final ForwardedStats stats = mStats.get(upstreamIfindex);
            pw.println(String.format("%d(%s) - %s", upstreamIfindex, getIfName(upstreamIfindex),
                    stats.toString()));
        }
    }
    private void dumpBpfStats(@NonNull IndentingPrintWriter pw) {
        try (IBpfMap<TetherStatsKey, TetherStatsValue> map = mDeps.getBpfStatsMap()) {
            if (map == null) {
                pw.println("No BPF stats map");
                return;
            }
            if (map.isEmpty()) {
                pw.println("<empty>");
            }
            map.forEach((k, v) -> {
                pw.println(String.format("%s: %s", k, v));
            });
        } catch (ErrnoException | IOException e) {
            pw.println("Error dumping BPF stats map: " + e);
        }
    }

    private void dumpIpv6ForwardingRulesByDownstream(@NonNull IndentingPrintWriter pw) {
        pw.println("IPv6 Forwarding rules by downstream interface:");
        pw.increaseIndent();
        if (mIpv6DownstreamRules.size() == 0) {
            pw.println("No downstream IPv6 rules");
            pw.decreaseIndent();
            return;
        }

        for (Map.Entry<IpServer, LinkedHashMap<Inet6Address, Ipv6DownstreamRule>> entry :
                mIpv6DownstreamRules.entrySet()) {
            IpServer ipServer = entry.getKey();
            // The rule downstream interface index is paired with the interface name from
            // IpServer#interfaceName. See #startIPv6, #updateIpv6ForwardingRules in IpServer.
            final String downstreamIface = ipServer.interfaceName();
            pw.println("[" + downstreamIface + "]: iif(iface) oif(iface) v6addr "
                    + "[srcmac] [dstmac]");

            pw.increaseIndent();
            LinkedHashMap<Inet6Address, Ipv6DownstreamRule> rules = entry.getValue();
            for (Ipv6DownstreamRule rule : rules.values()) {
                final int upstreamIfindex = rule.upstreamIfindex;
                pw.println(String.format("%d(%s) %d(%s) %s [%s] [%s]", upstreamIfindex,
                        getIfName(upstreamIfindex), rule.downstreamIfindex,
                        getIfName(rule.downstreamIfindex), rule.address.getHostAddress(),
                        rule.srcMac, rule.dstMac));
            }
            pw.decreaseIndent();
        }
        pw.decreaseIndent();
    }

    /**
     * Returns a /64 IpPrefix corresponding to the passed in byte array
     *
     * @param ip64 byte array to convert format
     * @return the converted IpPrefix
     */
    @VisibleForTesting
    public static IpPrefix bytesToPrefix(final byte[] ip64) {
        IpPrefix sourcePrefix;
        byte[] prefixBytes = Arrays.copyOf(ip64, IPV6_ADDR_LEN);
        try {
            sourcePrefix = new IpPrefix(InetAddress.getByAddress(prefixBytes), 64);
        } catch (UnknownHostException e) {
            // Cannot happen. InetAddress.getByAddress can only throw an exception if the byte array
            // is the wrong length, but we allocate it with fixed length IPV6_ADDR_LEN.
            throw new IllegalArgumentException("Invalid IPv6 address");
        }
        return sourcePrefix;
    }

    private String ipv6UpstreamRuleToString(TetherUpstream6Key key, Tether6Value value) {
        return String.format("%d(%s) [%s] [%s] -> %d(%s) %04x [%s] [%s]",
                key.iif, getIfName(key.iif), key.dstMac, bytesToPrefix(key.src64), value.oif,
                getIfName(value.oif), value.ethProto, value.ethSrcMac, value.ethDstMac);
    }

    private void dumpIpv6UpstreamRules(IndentingPrintWriter pw) {
        try (IBpfMap<TetherUpstream6Key, Tether6Value> map = mDeps.getBpfUpstream6Map()) {
            if (map == null) {
                pw.println("No IPv6 upstream");
                return;
            }
            if (map.isEmpty()) {
                pw.println("No IPv6 upstream rules");
                return;
            }
            map.forEach((k, v) -> pw.println(ipv6UpstreamRuleToString(k, v)));
        } catch (ErrnoException | IOException e) {
            pw.println("Error dumping IPv6 upstream map: " + e);
        }
    }

    private String ipv6DownstreamRuleToString(TetherDownstream6Key key, Tether6Value value) {
        final String neigh6;
        try {
            neigh6 = InetAddress.getByAddress(key.neigh6).getHostAddress();
        } catch (UnknownHostException impossible) {
            throw new AssertionError("IP address array not valid IPv6 address!");
        }
        return String.format("%d(%s) [%s] %s -> %d(%s) %04x [%s] [%s]",
                key.iif, getIfName(key.iif), key.dstMac, neigh6, value.oif, getIfName(value.oif),
                value.ethProto, value.ethSrcMac, value.ethDstMac);
    }

    private void dumpIpv6DownstreamRules(IndentingPrintWriter pw) {
        try (IBpfMap<TetherDownstream6Key, Tether6Value> map = mDeps.getBpfDownstream6Map()) {
            if (map == null) {
                pw.println("No IPv6 downstream");
                return;
            }
            if (map.isEmpty()) {
                pw.println("No IPv6 downstream rules");
                return;
            }
            map.forEach((k, v) -> pw.println(ipv6DownstreamRuleToString(k, v)));
        } catch (ErrnoException | IOException e) {
            pw.println("Error dumping IPv6 downstream map: " + e);
        }
    }

    // TODO: use dump utils with headerline and lambda which prints key and value to reduce
    // duplicate bpf map dump code.
    private void dumpBpfForwardingRulesIpv6(IndentingPrintWriter pw) {
        pw.println("IPv6 Upstream: iif(iface) [inDstMac] [sourcePrefix] -> oif(iface) etherType "
                + "[outSrcMac] [outDstMac]");
        pw.increaseIndent();
        dumpIpv6UpstreamRules(pw);
        pw.decreaseIndent();

        pw.println("IPv6 Downstream: iif(iface) [inDstMac] neigh6 -> oif(iface) etherType "
                + "[outSrcMac] [outDstMac]");
        pw.increaseIndent();
        dumpIpv6DownstreamRules(pw);
        pw.decreaseIndent();
    }

    private <K extends Struct, V extends Struct> void dumpRawMap(IBpfMap<K, V> map,
            IndentingPrintWriter pw) throws ErrnoException {
        if (map == null) {
            pw.println("No BPF support");
            return;
        }
        if (map.isEmpty()) {
            pw.println("No entries");
            return;
        }
        map.forEach((k, v) -> pw.println(BpfDump.toBase64EncodedString(k, v)));
    }

    /**
     * Dump raw BPF map into the base64 encoded strings "<base64 key>,<base64 value>".
     * Allow to dump only one map path once. For test only.
     *
     * Usage:
     * $ dumpsys tethering bpfRawMap --<map name>
     *
     * Output:
     * <base64 encoded key #1>,<base64 encoded value #1>
     * <base64 encoded key #2>,<base64 encoded value #2>
     * ..
     */
    public void dumpRawMap(@NonNull IndentingPrintWriter pw, @Nullable String[] args) {
        // TODO: consider checking the arg order that <map name> is after "bpfRawMap". Probably
        // it is okay for now because this is used by test only and test is supposed to use
        // expected argument order.
        // TODO: dump downstream4 map.
        if (CollectionUtils.contains(args, DUMPSYS_RAWMAP_ARG_STATS)) {
            try (IBpfMap<TetherStatsKey, TetherStatsValue> statsMap = mDeps.getBpfStatsMap()) {
<<<<<<< HEAD
                dumpRawMap(statsMap, pw);
            } catch (ErrnoException | IOException e) {
=======
                BpfDump.dumpRawMap(statsMap, pw);
            } catch (IOException e) {
>>>>>>> 0747b08d
                pw.println("Error dumping stats map: " + e);
            }
            return;
        }
        if (CollectionUtils.contains(args, DUMPSYS_RAWMAP_ARG_UPSTREAM4)) {
            try (IBpfMap<Tether4Key, Tether4Value> upstreamMap = mDeps.getBpfUpstream4Map()) {
<<<<<<< HEAD
                dumpRawMap(upstreamMap, pw);
            } catch (ErrnoException | IOException e) {
=======
                BpfDump.dumpRawMap(upstreamMap, pw);
            } catch (IOException e) {
>>>>>>> 0747b08d
                pw.println("Error dumping IPv4 map: " + e);
            }
            return;
        }
    }

    private String l4protoToString(int proto) {
        if (proto == OsConstants.IPPROTO_TCP) {
            return "tcp";
        } else if (proto == OsConstants.IPPROTO_UDP) {
            return "udp";
        }
        return String.format("unknown(%d)", proto);
    }

    private String ipv4RuleToString(long now, boolean downstream,
            Tether4Key key, Tether4Value value) {
        final String src4, public4, dst4;
        final int publicPort;
        try {
            src4 = InetAddress.getByAddress(key.src4).getHostAddress();
            if (downstream) {
                public4 = InetAddress.getByAddress(key.dst4).getHostAddress();
                publicPort = key.dstPort;
            } else {
                public4 = InetAddress.getByAddress(value.src46).getHostAddress();
                publicPort = value.srcPort;
            }
            dst4 = InetAddress.getByAddress(value.dst46).getHostAddress();
        } catch (UnknownHostException impossible) {
            throw new AssertionError("IP address array not valid IPv4 address!");
        }

        final String ageStr = (value.lastUsed == 0) ? "-"
                : String.format("%dms", (now - value.lastUsed) / 1_000_000);
        return String.format("%s [%s] %d(%s) %s:%d -> %d(%s) %s:%d -> %s:%d [%s] %d %s",
                l4protoToString(key.l4proto), key.dstMac, key.iif, getIfName(key.iif),
                src4, key.srcPort, value.oif, getIfName(value.oif),
                public4, publicPort, dst4, value.dstPort, value.ethDstMac, value.pmtu, ageStr);
    }

    private void dumpIpv4ForwardingRuleMap(long now, boolean downstream,
            IBpfMap<Tether4Key, Tether4Value> map, IndentingPrintWriter pw) throws ErrnoException {
        if (map == null) {
            pw.println("No IPv4 support");
            return;
        }
        if (map.isEmpty()) {
            pw.println("No rules");
            return;
        }
        map.forEach((k, v) -> pw.println(ipv4RuleToString(now, downstream, k, v)));
    }

    private void dumpBpfForwardingRulesIpv4(IndentingPrintWriter pw) {
        final long now = SystemClock.elapsedRealtimeNanos();

        try (IBpfMap<Tether4Key, Tether4Value> upstreamMap = mDeps.getBpfUpstream4Map();
                IBpfMap<Tether4Key, Tether4Value> downstreamMap = mDeps.getBpfDownstream4Map()) {
            pw.println("IPv4 Upstream: proto [inDstMac] iif(iface) src -> nat -> "
                    + "dst [outDstMac] pmtu age");
            pw.increaseIndent();
            dumpIpv4ForwardingRuleMap(now, UPSTREAM, upstreamMap, pw);
            pw.decreaseIndent();

            pw.println("IPv4 Downstream: proto [inDstMac] iif(iface) src -> nat -> "
                    + "dst [outDstMac] pmtu age");
            pw.increaseIndent();
            dumpIpv4ForwardingRuleMap(now, DOWNSTREAM, downstreamMap, pw);
            pw.decreaseIndent();
        } catch (ErrnoException | IOException e) {
            pw.println("Error dumping IPv4 map: " + e);
        }
    }

    private void dumpCounters(@NonNull IndentingPrintWriter pw) {
        try (IBpfMap<S32, S32> map = mDeps.getBpfErrorMap()) {
            if (map == null) {
                pw.println("No error counter support");
                return;
            }
            if (map.isEmpty()) {
                pw.println("<empty>");
                return;
            }
            map.forEach((k, v) -> {
                String counterName;
                try {
                    counterName = sBpfCounterNames[k.val];
                } catch (IndexOutOfBoundsException e) {
                    // Should never happen because this code gets the counter name from the same
                    // include file as the BPF program that increments the counter.
                    Log.wtf(TAG, "Unknown tethering counter type " + k.val);
                    counterName = Integer.toString(k.val);
                }
                if (v.val > 0) pw.println(String.format("%s: %d", counterName, v.val));
            });
        } catch (ErrnoException | IOException e) {
            pw.println("Error dumping error counter map: " + e);
        }
    }

    private void dumpDevmap(@NonNull IndentingPrintWriter pw) {
        try (IBpfMap<TetherDevKey, TetherDevValue> map = mDeps.getBpfDevMap()) {
            if (map == null) {
                pw.println("No devmap support");
                return;
            }
            if (map.isEmpty()) {
                pw.println("<empty>");
                return;
            }
            pw.println("ifindex (iface) -> ifindex (iface)");
            pw.increaseIndent();
            map.forEach((k, v) -> {
                // Only get upstream interface name. Just do the best to make the index readable.
                // TODO: get downstream interface name because the index is either upstream or
                // downstream interface in dev map.
                pw.println(String.format("%d (%s) -> %d (%s)", k.ifIndex, getIfName(k.ifIndex),
                        v.ifIndex, getIfName(v.ifIndex)));
            });
        } catch (ErrnoException | IOException e) {
            pw.println("Error dumping dev map: " + e);
        }
        pw.decreaseIndent();
    }

    /** IPv6 upstream forwarding rule class. */
    public static class Ipv6UpstreamRule {
        // The upstream6 rules are built as the following tables. Only raw ip upstream interface is
        // supported.
        // TODO: support ether ip upstream interface.
        //
        // Tethering network topology:
        //
        //         public network (rawip)                 private network
        //                   |                 UE                |
        // +------------+    V    +------------+------------+    V    +------------+
        // |   Sever    +---------+  Upstream  | Downstream +---------+   Client   |
        // +------------+         +------------+------------+         +------------+
        //
        // upstream6 key and value:
        //
        // +------+-------------------+
        // | TetherUpstream6Key       |
        // +------+------+------+-----+
        // |field |iif   |dstMac|src64|
        // |      |      |      |     |
        // +------+------+------+-----+
        // |value |downst|downst|upstr|
        // |      |ream  |ream  |eam  |
        // +------+------+------+-----+
        //
        // +------+----------------------------------+
        // |      |Tether6Value                      |
        // +------+------+------+------+------+------+
        // |field |oif   |ethDst|ethSrc|ethPro|pmtu  |
        // |      |      |mac   |mac   |to    |      |
        // +------+------+------+------+------+------+
        // |value |upstre|--    |--    |ETH_P_|1500  |
        // |      |am    |      |      |IP    |      |
        // +------+------+------+------+------+------+
        //
        public final int upstreamIfindex;
        public final int downstreamIfindex;
        @NonNull
        public final IpPrefix sourcePrefix;
        @NonNull
        public final MacAddress inDstMac;
        @NonNull
        public final MacAddress outSrcMac;
        @NonNull
        public final MacAddress outDstMac;

        public Ipv6UpstreamRule(int upstreamIfindex, int downstreamIfindex,
                @NonNull IpPrefix sourcePrefix, @NonNull MacAddress inDstMac,
                @NonNull MacAddress outSrcMac, @NonNull MacAddress outDstMac) {
            this.upstreamIfindex = upstreamIfindex;
            this.downstreamIfindex = downstreamIfindex;
            this.sourcePrefix = sourcePrefix;
            this.inDstMac = inDstMac;
            this.outSrcMac = outSrcMac;
            this.outDstMac = outDstMac;
        }

        /**
         * Return a TetherUpstream6Key object built from the rule.
         */
        @NonNull
        public TetherUpstream6Key makeTetherUpstream6Key() {
            final byte[] prefix64 = Arrays.copyOf(sourcePrefix.getRawAddress(), 8);
            return new TetherUpstream6Key(downstreamIfindex, inDstMac, prefix64);
        }

        /**
         * Return a Tether6Value object built from the rule.
         */
        @NonNull
        public Tether6Value makeTether6Value() {
            return new Tether6Value(upstreamIfindex, outDstMac, outSrcMac, ETH_P_IPV6,
                    NetworkStackConstants.ETHER_MTU);
        }

        @Override
        public boolean equals(Object o) {
            if (!(o instanceof Ipv6UpstreamRule)) return false;
            Ipv6UpstreamRule that = (Ipv6UpstreamRule) o;
            return this.upstreamIfindex == that.upstreamIfindex
                    && this.downstreamIfindex == that.downstreamIfindex
                    && Objects.equals(this.sourcePrefix, that.sourcePrefix)
                    && Objects.equals(this.inDstMac, that.inDstMac)
                    && Objects.equals(this.outSrcMac, that.outSrcMac)
                    && Objects.equals(this.outDstMac, that.outDstMac);
        }

        @Override
        public int hashCode() {
            return 13 * upstreamIfindex + 41 * downstreamIfindex
                    + Objects.hash(sourcePrefix, inDstMac, outSrcMac, outDstMac);
        }

        @Override
        public String toString() {
            return "upstreamIfindex: " + upstreamIfindex
                    + ", downstreamIfindex: " + downstreamIfindex
                    + ", sourcePrefix: " + sourcePrefix
                    + ", inDstMac: " + inDstMac
                    + ", outSrcMac: " + outSrcMac
                    + ", outDstMac: " + outDstMac;
        }
    }

    /** IPv6 downstream forwarding rule class. */
    public static class Ipv6DownstreamRule {
        // The downstream6 rules are built as the following tables. Only raw ip upstream interface
        // is supported.
        // TODO: support ether ip upstream interface.
        //
        // Tethering network topology:
        //
        //         public network (rawip)                 private network
        //                   |                 UE                |
        // +------------+    V    +------------+------------+    V    +------------+
        // |   Sever    +---------+  Upstream  | Downstream +---------+   Client   |
        // +------------+         +------------+------------+         +------------+
        //
        // downstream6 key and value:
        //
        // +------+--------------------+
        // |      |TetherDownstream6Key|
        // +------+------+------+------+
        // |field |iif   |dstMac|neigh6|
        // |      |      |      |      |
        // +------+------+------+------+
        // |value |upstre|--    |client|
        // |      |am    |      |      |
        // +------+------+------+------+
        //
        // +------+----------------------------------+
        // |      |Tether6Value                      |
        // +------+------+------+------+------+------+
        // |field |oif   |ethDst|ethSrc|ethPro|pmtu  |
        // |      |      |mac   |mac   |to    |      |
        // +------+------+------+------+------+------+
        // |value |downst|client|downst|ETH_P_|1500  |
        // |      |ream  |      |ream  |IP    |      |
        // +------+------+------+------+------+------+
        //
        public final int upstreamIfindex;
        public final int downstreamIfindex;

        // TODO: store a ClientInfo object instead of storing address, srcMac, and dstMac directly.
        @NonNull
        public final Inet6Address address;
        @NonNull
        public final MacAddress srcMac;
        @NonNull
        public final MacAddress dstMac;

        public Ipv6DownstreamRule(int upstreamIfindex, int downstreamIfindex,
                @NonNull Inet6Address address, @NonNull MacAddress srcMac,
                @NonNull MacAddress dstMac) {
            this.upstreamIfindex = upstreamIfindex;
            this.downstreamIfindex = downstreamIfindex;
            this.address = address;
            this.srcMac = srcMac;
            this.dstMac = dstMac;
        }

        /** Return a new rule object which updates with new upstream index. */
        @NonNull
        public Ipv6DownstreamRule onNewUpstream(int newUpstreamIfindex) {
            return new Ipv6DownstreamRule(newUpstreamIfindex, downstreamIfindex, address, srcMac,
                    dstMac);
        }

        /**
         * Don't manipulate TetherOffloadRuleParcel directly because implementing onNewUpstream()
         * would be error-prone due to generated stable AIDL classes not having a copy constructor.
         */
        @NonNull
        public TetherOffloadRuleParcel toTetherOffloadRuleParcel() {
            final TetherOffloadRuleParcel parcel = new TetherOffloadRuleParcel();
            parcel.inputInterfaceIndex = upstreamIfindex;
            parcel.outputInterfaceIndex = downstreamIfindex;
            parcel.destination = address.getAddress();
            parcel.prefixLength = 128;
            parcel.srcL2Address = srcMac.toByteArray();
            parcel.dstL2Address = dstMac.toByteArray();
            return parcel;
        }

        /**
         * Return a TetherDownstream6Key object built from the rule.
         */
        @NonNull
        public TetherDownstream6Key makeTetherDownstream6Key() {
            return new TetherDownstream6Key(upstreamIfindex, NULL_MAC_ADDRESS,
                    address.getAddress());
        }

        /**
         * Return a Tether6Value object built from the rule.
         */
        @NonNull
        public Tether6Value makeTether6Value() {
            return new Tether6Value(downstreamIfindex, dstMac, srcMac, ETH_P_IPV6,
                    NetworkStackConstants.ETHER_MTU);
        }

        @Override
        public boolean equals(Object o) {
            if (!(o instanceof Ipv6DownstreamRule)) return false;
            Ipv6DownstreamRule that = (Ipv6DownstreamRule) o;
            return this.upstreamIfindex == that.upstreamIfindex
                    && this.downstreamIfindex == that.downstreamIfindex
                    && Objects.equals(this.address, that.address)
                    && Objects.equals(this.srcMac, that.srcMac)
                    && Objects.equals(this.dstMac, that.dstMac);
        }

        @Override
        public int hashCode() {
            return 13 * upstreamIfindex + 41 * downstreamIfindex
                    + Objects.hash(address, srcMac, dstMac);
        }

        @Override
        public String toString() {
            return "upstreamIfindex: " + upstreamIfindex
                    + ", downstreamIfindex: " + downstreamIfindex
                    + ", address: " + address.getHostAddress()
                    + ", srcMac: " + srcMac
                    + ", dstMac: " + dstMac;
        }
    }

    /** Tethering client information class. */
    public static class ClientInfo {
        public final int downstreamIfindex;

        @NonNull
        public final MacAddress downstreamMac;
        @NonNull
        public final Inet4Address clientAddress;
        @NonNull
        public final MacAddress clientMac;

        public ClientInfo(int downstreamIfindex,
                @NonNull MacAddress downstreamMac, @NonNull Inet4Address clientAddress,
                @NonNull MacAddress clientMac) {
            this.downstreamIfindex = downstreamIfindex;
            this.downstreamMac = downstreamMac;
            this.clientAddress = clientAddress;
            this.clientMac = clientMac;
        }

        @Override
        public boolean equals(Object o) {
            if (!(o instanceof ClientInfo)) return false;
            ClientInfo that = (ClientInfo) o;
            return this.downstreamIfindex == that.downstreamIfindex
                    && Objects.equals(this.downstreamMac, that.downstreamMac)
                    && Objects.equals(this.clientAddress, that.clientAddress)
                    && Objects.equals(this.clientMac, that.clientMac);
        }

        @Override
        public int hashCode() {
            return Objects.hash(downstreamIfindex, downstreamMac, clientAddress, clientMac);
        }

        @Override
        public String toString() {
            return String.format("downstream: %d (%s), client: %s (%s)",
                    downstreamIfindex, downstreamMac, clientAddress, clientMac);
        }
    }

    /** Upstream information class. */
    private static final class UpstreamInfo {
        // TODO: add clat interface information
        public final int ifIndex;
        public final int mtu;

        private UpstreamInfo(final int ifIndex, final int mtu) {
            this.ifIndex = ifIndex;
            this.mtu = mtu;
        }

        @Override
        public int hashCode() {
            return Objects.hash(ifIndex, mtu);
        }

        @Override
        public String toString() {
            return String.format("ifIndex: %d, mtu: %d", ifIndex, mtu);
        }
    }

    /**
     * A BPF tethering stats provider to provide network statistics to the system.
     * Note that this class' data may only be accessed on the handler thread.
     */
    @VisibleForTesting
    class BpfTetherStatsProvider extends NetworkStatsProvider {
        // The offloaded traffic statistics per interface that has not been reported since the
        // last call to pushTetherStats. Only the interfaces that were ever tethering upstreams
        // and has pending tether stats delta are included in this NetworkStats object.
        private NetworkStats mIfaceStats = new NetworkStats(0L, 0);

        // The same stats as above, but counts network stats per uid.
        private NetworkStats mUidStats = new NetworkStats(0L, 0);

        @Override
        public void onRequestStatsUpdate(int token) {
            mHandler.post(() -> pushTetherStats());
        }

        @Override
        public void onSetAlert(long quotaBytes) {
            mHandler.post(() -> updateAlertQuota(quotaBytes));
        }

        @Override
        public void onSetLimit(@NonNull String iface, long quotaBytes) {
            if (quotaBytes < QUOTA_UNLIMITED) {
                throw new IllegalArgumentException("invalid quota value " + quotaBytes);
            }

            mHandler.post(() -> {
                final Long curIfaceQuota = mInterfaceQuotas.get(iface);

                if (null == curIfaceQuota && QUOTA_UNLIMITED == quotaBytes) return;

                if (quotaBytes == QUOTA_UNLIMITED) {
                    mInterfaceQuotas.remove(iface);
                } else {
                    mInterfaceQuotas.put(iface, quotaBytes);
                }
                maybeUpdateDataLimit(iface);
            });
        }

        @VisibleForTesting
        void pushTetherStats() {
            try {
                // The token is not used for now. See b/153606961.
                notifyStatsUpdated(0 /* token */, mIfaceStats, mUidStats);

                // Clear the accumulated tether stats delta after reported. Note that create a new
                // empty object because NetworkStats#clear is @hide.
                mIfaceStats = new NetworkStats(0L, 0);
                mUidStats = new NetworkStats(0L, 0);
            } catch (RuntimeException e) {
                mLog.e("Cannot report network stats: ", e);
            }
        }

        private void accumulateDiff(@NonNull NetworkStats ifaceDiff,
                @NonNull NetworkStats uidDiff) {
            mIfaceStats = mIfaceStats.add(ifaceDiff);
            mUidStats = mUidStats.add(uidDiff);
        }
    }

    @Nullable
    private ClientInfo getClientInfo(@NonNull Inet4Address clientAddress) {
        for (HashMap<Inet4Address, ClientInfo> clients : mTetherClients.values()) {
            for (ClientInfo client : clients.values()) {
                if (clientAddress.equals(client.clientAddress)) {
                    return client;
                }
            }
        }
        return null;
    }

    @NonNull
    @VisibleForTesting
    static byte[] toIpv4MappedAddressBytes(Inet4Address ia4) {
        final byte[] addr4 = ia4.getAddress();
        final byte[] addr6 = new byte[16];
        addr6[10] = (byte) 0xff;
        addr6[11] = (byte) 0xff;
        addr6[12] = addr4[0];
        addr6[13] = addr4[1];
        addr6[14] = addr4[2];
        addr6[15] = addr4[3];
        return addr6;
    }

    // TODO: parse CTA_PROTOINFO of conntrack event in ConntrackMonitor. For TCP, only add rules
    // while TCP status is established.
    @VisibleForTesting
    class BpfConntrackEventConsumer implements ConntrackEventConsumer {
        // The upstream4 and downstream4 rules are built as the following tables. Only raw ip
        // upstream interface is supported. Note that the field "lastUsed" is only updated by
        // BPF program which records the last used time for a given rule.
        // TODO: support ether ip upstream interface.
        //
        // NAT network topology:
        //
        //         public network (rawip)                 private network
        //                   |                 UE                |
        // +------------+    V    +------------+------------+    V    +------------+
        // |   Sever    +---------+  Upstream  | Downstream +---------+   Client   |
        // +------------+         +------------+------------+         +------------+
        //
        // upstream4 key and value:
        //
        // +------+------------------------------------------------+
        // |      |      TetherUpstream4Key                        |
        // +------+------+------+------+------+------+------+------+
        // |field |iif   |dstMac|l4prot|src4  |dst4  |srcPor|dstPor|
        // |      |      |      |o     |      |      |t     |t     |
        // +------+------+------+------+------+------+------+------+
        // |value |downst|downst|tcp/  |client|server|client|server|
        // |      |ream  |ream  |udp   |      |      |      |      |
        // +------+------+------+------+------+------+------+------+
        //
        // +------+---------------------------------------------------------------------+
        // |      |      TetherUpstream4Value                                           |
        // +------+------+------+------+------+------+------+------+------+------+------+
        // |field |oif   |ethDst|ethSrc|ethPro|pmtu  |src46 |dst46 |srcPor|dstPor|lastUs|
        // |      |      |mac   |mac   |to    |      |      |      |t     |t     |ed    |
        // +------+------+------+------+------+------+------+------+------+------+------+
        // |value |upstre|--    |--    |ETH_P_|1500  |upstre|server|upstre|server|--    |
        // |      |am    |      |      |IP    |      |am    |      |am    |      |      |
        // +------+------+------+------+------+------+------+------+------+------+------+
        //
        // downstream4 key and value:
        //
        // +------+------------------------------------------------+
        // |      |      TetherDownstream4Key                      |
        // +------+------+------+------+------+------+------+------+
        // |field |iif   |dstMac|l4prot|src4  |dst4  |srcPor|dstPor|
        // |      |      |      |o     |      |      |t     |t     |
        // +------+------+------+------+------+------+------+------+
        // |value |upstre|--    |tcp/  |server|upstre|server|upstre|
        // |      |am    |      |udp   |      |am    |      |am    |
        // +------+------+------+------+------+------+------+------+
        //
        // +------+---------------------------------------------------------------------+
        // |      |      TetherDownstream4Value                                         |
        // +------+------+------+------+------+------+------+------+------+------+------+
        // |field |oif   |ethDst|ethSrc|ethPro|pmtu  |src46 |dst46 |srcPor|dstPor|lastUs|
        // |      |      |mac   |mac   |to    |      |      |      |t     |t     |ed    |
        // +------+------+------+------+------+------+------+------+------+------+------+
        // |value |downst|client|downst|ETH_P_|1500  |server|client|server|client|--    |
        // |      |ream  |      |ream  |IP    |      |      |      |      |      |      |
        // +------+------+------+------+------+------+------+------+------+------+------+
        //
        @NonNull
        private Tether4Key makeTetherUpstream4Key(
                @NonNull ConntrackEvent e, @NonNull ClientInfo c) {
            return new Tether4Key(c.downstreamIfindex, c.downstreamMac,
                    e.tupleOrig.protoNum, e.tupleOrig.srcIp.getAddress(),
                    e.tupleOrig.dstIp.getAddress(), e.tupleOrig.srcPort, e.tupleOrig.dstPort);
        }

        @NonNull
        private Tether4Key makeTetherDownstream4Key(
                @NonNull ConntrackEvent e, @NonNull ClientInfo c, int upstreamIndex) {
            return new Tether4Key(upstreamIndex, NULL_MAC_ADDRESS /* dstMac (rawip) */,
                    e.tupleReply.protoNum, e.tupleReply.srcIp.getAddress(),
                    e.tupleReply.dstIp.getAddress(), e.tupleReply.srcPort, e.tupleReply.dstPort);
        }

        @NonNull
        private Tether4Value makeTetherUpstream4Value(@NonNull ConntrackEvent e,
                @NonNull UpstreamInfo upstreamInfo) {
            return new Tether4Value(upstreamInfo.ifIndex,
                    NULL_MAC_ADDRESS /* ethDstMac (rawip) */,
                    NULL_MAC_ADDRESS /* ethSrcMac (rawip) */, ETH_P_IP,
                    upstreamInfo.mtu, toIpv4MappedAddressBytes(e.tupleReply.dstIp),
                    toIpv4MappedAddressBytes(e.tupleReply.srcIp), e.tupleReply.dstPort,
                    e.tupleReply.srcPort, 0 /* lastUsed, filled by bpf prog only */);
        }

        @NonNull
        private Tether4Value makeTetherDownstream4Value(@NonNull ConntrackEvent e,
                @NonNull ClientInfo c, @NonNull UpstreamInfo upstreamInfo) {
            return new Tether4Value(c.downstreamIfindex,
                    c.clientMac, c.downstreamMac, ETH_P_IP, upstreamInfo.mtu,
                    toIpv4MappedAddressBytes(e.tupleOrig.dstIp),
                    toIpv4MappedAddressBytes(e.tupleOrig.srcIp),
                    e.tupleOrig.dstPort, e.tupleOrig.srcPort,
                    0 /* lastUsed, filled by bpf prog only */);
        }

        private boolean allowOffload(ConntrackEvent e) {
            if (e.tupleOrig.protoNum != OsConstants.IPPROTO_TCP) return true;
            return !CollectionUtils.contains(
                    NON_OFFLOADED_UPSTREAM_IPV4_TCP_PORTS, e.tupleOrig.dstPort);
        }

        public void accept(ConntrackEvent e) {
            if (!allowOffload(e)) return;

            final ClientInfo tetherClient = getClientInfo(e.tupleOrig.srcIp);
            if (tetherClient == null) return;

            final Integer upstreamIndex = mIpv4UpstreamIndices.get(e.tupleReply.dstIp);
            if (upstreamIndex == null) return;

            final Tether4Key upstream4Key = makeTetherUpstream4Key(e, tetherClient);
            final Tether4Key downstream4Key = makeTetherDownstream4Key(e, tetherClient,
                    upstreamIndex);

            if (e.msgType == (NetlinkConstants.NFNL_SUBSYS_CTNETLINK << 8
                    | NetlinkConstants.IPCTNL_MSG_CT_DELETE)) {
                final boolean deletedUpstream = mBpfCoordinatorShim.tetherOffloadRuleRemove(
                        UPSTREAM, upstream4Key);
                final boolean deletedDownstream = mBpfCoordinatorShim.tetherOffloadRuleRemove(
                        DOWNSTREAM, downstream4Key);

                if (!deletedUpstream && !deletedDownstream) {
                    // The rules may have been already removed by losing client or losing upstream.
                    return;
                }

                if (deletedUpstream != deletedDownstream) {
                    Log.wtf(TAG, "The bidirectional rules should be removed concurrently ("
                            + "upstream: " + deletedUpstream
                            + ", downstream: " + deletedDownstream + ")");
                    return;
                }

                maybeClearLimit(upstreamIndex);
                return;
            }

            if (mIpv4UpstreamInfo == null || mIpv4UpstreamInfo.ifIndex != upstreamIndex) return;

            final Tether4Value upstream4Value = makeTetherUpstream4Value(e, mIpv4UpstreamInfo);
            final Tether4Value downstream4Value = makeTetherDownstream4Value(e, tetherClient,
                    mIpv4UpstreamInfo);

            maybeAddDevMap(upstreamIndex, tetherClient.downstreamIfindex);
            maybeSetLimit(upstreamIndex);
            mBpfCoordinatorShim.tetherOffloadRuleAdd(UPSTREAM, upstream4Key, upstream4Value);
            mBpfCoordinatorShim.tetherOffloadRuleAdd(DOWNSTREAM, downstream4Key, downstream4Value);
        }
    }

    private boolean isBpfEnabled() {
        final TetheringConfiguration config = mDeps.getTetherConfig();
        return (config != null) ? config.isBpfOffloadEnabled() : true /* default value */;
    }

    private int getInterfaceIndexFromRules(@NonNull String ifName) {
        for (ArraySet<Ipv6UpstreamRule> rules : mIpv6UpstreamRules.values()) {
            for (Ipv6UpstreamRule rule : rules) {
                final int upstreamIfindex = rule.upstreamIfindex;
                if (TextUtils.equals(ifName, mInterfaceNames.get(upstreamIfindex))) {
                    return upstreamIfindex;
                }
            }
        }
        return 0;
    }

    private long getQuotaBytes(@NonNull String iface) {
        final Long limit = mInterfaceQuotas.get(iface);
        final long quotaBytes = (limit != null) ? limit : QUOTA_UNLIMITED;

        return quotaBytes;
    }

    private boolean sendDataLimitToBpfMap(int ifIndex, long quotaBytes) {
        if (!isUsingBpf()) return false;
        if (ifIndex == 0) {
            Log.wtf(TAG, "Invalid interface index.");
            return false;
        }

        return mBpfCoordinatorShim.tetherOffloadSetInterfaceQuota(ifIndex, quotaBytes);
    }

    // Handle the data limit update from the service which is the stats provider registered for.
    private void maybeUpdateDataLimit(@NonNull String iface) {
        // Set data limit only on a given upstream which has at least one rule. If we can't get
        // an interface index for a given interface name, it means either there is no rule for
        // a given upstream or the interface name is not an upstream which is monitored by the
        // coordinator.
        final int ifIndex = getInterfaceIndexFromRules(iface);
        if (ifIndex == 0) return;

        final long quotaBytes = getQuotaBytes(iface);
        sendDataLimitToBpfMap(ifIndex, quotaBytes);
    }

    // Handle the data limit update while adding forwarding rules.
    private boolean updateDataLimit(int ifIndex) {
        final String iface = mInterfaceNames.get(ifIndex);
        if (iface == null) {
            mLog.e("Fail to get the interface name for index " + ifIndex);
            return false;
        }
        final long quotaBytes = getQuotaBytes(iface);
        return sendDataLimitToBpfMap(ifIndex, quotaBytes);
    }

    private void maybeSetLimit(int upstreamIfindex) {
        if (isAnyRuleOnUpstream(upstreamIfindex)
                || mBpfCoordinatorShim.isAnyIpv4RuleOnUpstream(upstreamIfindex)) {
            return;
        }

        // If failed to set a data limit, probably should not use this upstream, because
        // the upstream may not want to blow through the data limit that was told to apply.
        // TODO: Perhaps stop the coordinator.
        boolean success = updateDataLimit(upstreamIfindex);
        if (!success) {
            mLog.e("Setting data limit for " + getIfName(upstreamIfindex) + " failed.");
        }
    }

    // TODO: This should be also called while IpServer wants to clear all IPv4 rules. Relying on
    // conntrack event can't cover this case.
    private void maybeClearLimit(int upstreamIfindex) {
        if (isAnyRuleOnUpstream(upstreamIfindex)
                || mBpfCoordinatorShim.isAnyIpv4RuleOnUpstream(upstreamIfindex)) {
            return;
        }

        final TetherStatsValue statsValue =
                mBpfCoordinatorShim.tetherOffloadGetAndClearStats(upstreamIfindex);
        if (statsValue == null) {
            Log.wtf(TAG, "Fail to cleanup tether stats for upstream index " + upstreamIfindex);
            return;
        }

        SparseArray<TetherStatsValue> tetherStatsList = new SparseArray<TetherStatsValue>();
        tetherStatsList.put(upstreamIfindex, statsValue);

        // Update the last stats delta and delete the local cache for a given upstream.
        updateQuotaAndStatsFromSnapshot(tetherStatsList);
        mStats.remove(upstreamIfindex);
    }

    // TODO: Rename to isAnyIpv6RuleOnUpstream and define an isAnyRuleOnUpstream method that called
    // both isAnyIpv6RuleOnUpstream and mBpfCoordinatorShim.isAnyIpv4RuleOnUpstream.
    private boolean isAnyRuleOnUpstream(int upstreamIfindex) {
        for (ArraySet<Ipv6UpstreamRule> rules : mIpv6UpstreamRules.values()) {
            for (Ipv6UpstreamRule rule : rules) {
                if (upstreamIfindex == rule.upstreamIfindex) return true;
            }
        }
        return false;
    }

    // TODO: remove the index from map while the interface has been removed because the map size
    // is 64 entries. See packages\modules\Connectivity\Tethering\bpf_progs\offload.c.
    private void maybeAddDevMap(int upstreamIfindex, int downstreamIfindex) {
        for (Integer index : new Integer[] {upstreamIfindex, downstreamIfindex}) {
            if (mDeviceMapSet.contains(index)) continue;
            if (mBpfCoordinatorShim.addDevMap(index)) mDeviceMapSet.add(index);
        }
    }

    private void forwardingPairAdd(@NonNull String intIface, @NonNull String extIface) {
        if (!mForwardingPairs.containsKey(extIface)) {
            mForwardingPairs.put(extIface, new HashSet<String>());
        }
        mForwardingPairs.get(extIface).add(intIface);
    }

    private void forwardingPairRemove(@NonNull String intIface, @NonNull String extIface) {
        HashSet<String> downstreams = mForwardingPairs.get(extIface);
        if (downstreams == null) return;
        if (!downstreams.remove(intIface)) return;

        if (downstreams.isEmpty()) {
            mForwardingPairs.remove(extIface);
        }
    }

    private boolean forwardingPairExists(@NonNull String intIface, @NonNull String extIface) {
        if (!mForwardingPairs.containsKey(extIface)) return false;

        return mForwardingPairs.get(extIface).contains(intIface);
    }

    private boolean isAnyForwardingPairOnUpstream(@NonNull String extIface) {
        return mForwardingPairs.containsKey(extIface);
    }

    private boolean isAnyForwardingPairOnDownstream(@NonNull String intIface) {
        for (final HashSet downstreams : mForwardingPairs.values()) {
            if (downstreams.contains(intIface)) return true;
        }
        return false;
    }

    @NonNull
    private NetworkStats buildNetworkStats(@NonNull StatsType type, int ifIndex,
            @NonNull final ForwardedStats diff) {
        NetworkStats stats = new NetworkStats(0L, 0);
        final String iface = mInterfaceNames.get(ifIndex);
        if (iface == null) {
            // TODO: Use Log.wtf once the coordinator owns full control of tether stats from netd.
            // For now, netd may add the empty stats for the upstream which is not monitored by
            // the coordinator. Silently ignore it.
            return stats;
        }
        final int uid = (type == StatsType.STATS_PER_UID) ? UID_TETHERING : UID_ALL;
        // Note that the argument 'metered', 'roaming' and 'defaultNetwork' are not recorded for
        // network stats snapshot. See NetworkStatsRecorder#recordSnapshotLocked.
        return stats.addEntry(new Entry(iface, uid, SET_DEFAULT, TAG_NONE, METERED_NO,
                ROAMING_NO, DEFAULT_NETWORK_NO, diff.rxBytes, diff.rxPackets,
                diff.txBytes, diff.txPackets, 0L /* operations */));
    }

    private void updateAlertQuota(long newQuota) {
        if (newQuota < QUOTA_UNLIMITED) {
            throw new IllegalArgumentException("invalid quota value " + newQuota);
        }
        if (mRemainingAlertQuota == newQuota) return;

        mRemainingAlertQuota = newQuota;
        if (mRemainingAlertQuota == 0) {
            mLog.i("onAlertReached");
            if (mStatsProvider != null) mStatsProvider.notifyAlertReached();
        }
    }

    private void updateQuotaAndStatsFromSnapshot(
            @NonNull final SparseArray<TetherStatsValue> tetherStatsList) {
        long usedAlertQuota = 0;
        for (int i = 0; i < tetherStatsList.size(); i++) {
            final Integer ifIndex = tetherStatsList.keyAt(i);
            final TetherStatsValue tetherStats = tetherStatsList.valueAt(i);
            final ForwardedStats curr = new ForwardedStats(tetherStats);
            final ForwardedStats base = mStats.get(ifIndex);
            final ForwardedStats diff = (base != null) ? curr.subtract(base) : curr;
            usedAlertQuota += diff.rxBytes + diff.txBytes;

            // Update the local cache for counting tether stats delta.
            mStats.put(ifIndex, curr);

            // Update the accumulated tether stats delta to the stats provider for the service
            // querying.
            if (mStatsProvider != null) {
                try {
                    mStatsProvider.accumulateDiff(
                            buildNetworkStats(StatsType.STATS_PER_IFACE, ifIndex, diff),
                            buildNetworkStats(StatsType.STATS_PER_UID, ifIndex, diff));
                } catch (ArrayIndexOutOfBoundsException e) {
                    Log.wtf(TAG, "Fail to update the accumulated stats delta for interface index "
                            + ifIndex + " : ", e);
                }
            }
        }

        if (mRemainingAlertQuota > 0 && usedAlertQuota > 0) {
            // Trim to zero if overshoot.
            final long newQuota = Math.max(mRemainingAlertQuota - usedAlertQuota, 0);
            updateAlertQuota(newQuota);
        }

        // TODO: Count the used limit quota for notifying data limit reached.
    }

    private void updateForwardedStats() {
        final SparseArray<TetherStatsValue> tetherStatsList =
                mBpfCoordinatorShim.tetherOffloadGetStats();

        if (tetherStatsList == null) {
            mLog.e("Problem fetching tethering stats");
            return;
        }

        updateQuotaAndStatsFromSnapshot(tetherStatsList);
    }

    @VisibleForTesting
    int getPollingInterval() {
        // The valid range of interval is DEFAULT_TETHER_OFFLOAD_POLL_INTERVAL_MS..max_long.
        // Ignore the config value is less than the minimum polling interval. Note that the
        // minimum interval definition is invoked as OffloadController#isPollingStatsNeeded does.
        // TODO: Perhaps define a minimum polling interval constant.
        final TetheringConfiguration config = mDeps.getTetherConfig();
        final int configInterval = (config != null) ? config.getOffloadPollInterval() : 0;
        return Math.max(DEFAULT_TETHER_OFFLOAD_POLL_INTERVAL_MS, configInterval);
    }

    @Nullable
    private Inet4Address parseIPv4Address(byte[] addrBytes) {
        try {
            final InetAddress ia = Inet4Address.getByAddress(addrBytes);
            if (ia instanceof Inet4Address) return (Inet4Address) ia;
        } catch (UnknownHostException e) {
            mLog.e("Failed to parse IPv4 address: " + e);
        }
        return null;
    }

    // Update CTA_TUPLE_ORIG timeout for a given conntrack entry. Note that there will also be
    // coming a conntrack event to notify updated timeout.
    private void updateConntrackTimeout(byte proto, Inet4Address src4, short srcPort,
            Inet4Address dst4, short dstPort) {
        if (src4 == null || dst4 == null) {
            mLog.e("Either source or destination IPv4 address is invalid ("
                    + "proto: " + proto + ", "
                    + "src4: " + src4 + ", "
                    + "srcPort: " + Short.toUnsignedInt(srcPort) + ", "
                    + "dst4: " + dst4 + ", "
                    + "dstPort: " + Short.toUnsignedInt(dstPort) + ")");
            return;
        }

        // TODO: consider acquiring the timeout setting from nf_conntrack_* variables.
        // - proc/sys/net/netfilter/nf_conntrack_tcp_timeout_established
        // - proc/sys/net/netfilter/nf_conntrack_udp_timeout_stream
        // See kernel document nf_conntrack-sysctl.txt.
        final int timeoutSec = (proto == OsConstants.IPPROTO_TCP)
                ? NF_CONNTRACK_TCP_TIMEOUT_ESTABLISHED
                : NF_CONNTRACK_UDP_TIMEOUT_STREAM;
        final byte[] msg = ConntrackMessage.newIPv4TimeoutUpdateRequest(
                proto, src4, (int) srcPort, dst4, (int) dstPort, timeoutSec);
        try {
            NetlinkUtils.sendOneShotKernelMessage(OsConstants.NETLINK_NETFILTER, msg);
        } catch (ErrnoException e) {
            // Lower the log level for the entry not existing. The conntrack entry may have been
            // deleted and not handled by the conntrack event monitor yet. In other words, the
            // rule has not been deleted from the BPF map yet. Deleting a non-existent entry may
            // happen during the conntrack timeout refreshing iteration. Note that ENOENT may be
            // a real error but is hard to distinguish.
            // TODO: Figure out a better way to handle this.
            final String errMsg = "Failed to update conntrack entry ("
                    + "proto: " + proto + ", "
                    + "src4: " + src4 + ", "
                    + "srcPort: " + Short.toUnsignedInt(srcPort) + ", "
                    + "dst4: " + dst4 + ", "
                    + "dstPort: " + Short.toUnsignedInt(dstPort) + "), "
                    + "msg: " + NetlinkConstants.hexify(msg) + ", "
                    + "e: " + e;
            if (OsConstants.ENOENT == e.errno) {
                mLog.w(errMsg);
            } else {
                mLog.e(errMsg);
            }
        }
    }

    private void refreshAllConntrackTimeouts() {
        final long now = mDeps.elapsedRealtimeNanos();

        // TODO: Consider ignoring TCP traffic on upstream and monitor on downstream only
        // because TCP is a bidirectional traffic. Probably don't need to extend timeout by
        // both directions for TCP.
        mBpfCoordinatorShim.tetherOffloadRuleForEach(UPSTREAM, (k, v) -> {
            if ((now - v.lastUsed) / 1_000_000 < CONNTRACK_TIMEOUT_UPDATE_INTERVAL_MS) {
                updateConntrackTimeout((byte) k.l4proto,
                        parseIPv4Address(k.src4), (short) k.srcPort,
                        parseIPv4Address(k.dst4), (short) k.dstPort);
            }
        });

        // Reverse the source and destination {address, port} from downstream value because
        // #updateConntrackTimeout refresh the timeout of netlink attribute CTA_TUPLE_ORIG
        // which is opposite direction for downstream map value.
        mBpfCoordinatorShim.tetherOffloadRuleForEach(DOWNSTREAM, (k, v) -> {
            if ((now - v.lastUsed) / 1_000_000 < CONNTRACK_TIMEOUT_UPDATE_INTERVAL_MS) {
                updateConntrackTimeout((byte) k.l4proto,
                        parseIPv4Address(v.dst46), (short) v.dstPort,
                        parseIPv4Address(v.src46), (short) v.srcPort);
            }
        });
    }

    private void maybeSchedulePollingStats() {
        if (!mPollingStarted) return;

        if (mHandler.hasCallbacks(mScheduledPollingStats)) {
            mHandler.removeCallbacks(mScheduledPollingStats);
        }

        mHandler.postDelayed(mScheduledPollingStats, getPollingInterval());
    }

    private void maybeScheduleConntrackTimeoutUpdate() {
        if (!mPollingStarted) return;

        if (mHandler.hasCallbacks(mScheduledConntrackTimeoutUpdate)) {
            mHandler.removeCallbacks(mScheduledConntrackTimeoutUpdate);
        }

        mHandler.postDelayed(mScheduledConntrackTimeoutUpdate,
                CONNTRACK_TIMEOUT_UPDATE_INTERVAL_MS);
    }

    // Return IPv6 downstream forwarding rule map. This is used for testing only.
    // Note that this can be only called on handler thread.
    @NonNull
    @VisibleForTesting
    final HashMap<IpServer, LinkedHashMap<Inet6Address, Ipv6DownstreamRule>>
            getIpv6DownstreamRulesForTesting() {
        return mIpv6DownstreamRules;
    }

    // Return upstream interface name map. This is used for testing only.
    // Note that this can be only called on handler thread.
    @NonNull
    @VisibleForTesting
    final SparseArray<String> getInterfaceNamesForTesting() {
        return mInterfaceNames;
    }

    // Return BPF conntrack event consumer. This is used for testing only.
    // Note that this can be only called on handler thread.
    @NonNull
    @VisibleForTesting
    final BpfConntrackEventConsumer getBpfConntrackEventConsumerForTesting() {
        return mBpfConntrackEventConsumer;
    }

    // Return tethering client information. This is used for testing only.
    @NonNull
    @VisibleForTesting
    final HashMap<IpServer, HashMap<Inet4Address, ClientInfo>>
            getTetherClientsForTesting() {
        return mTetherClients;
    }

    // Return map of upstream interface IPv4 address to interface index.
    // This is used for testing only.
    @NonNull
    @VisibleForTesting
    final HashMap<Inet4Address, Integer> getIpv4UpstreamIndicesForTesting() {
        return mIpv4UpstreamIndices;
    }

    private static native String[] getBpfCounterNames();
}<|MERGE_RESOLUTION|>--- conflicted
+++ resolved
@@ -69,7 +69,6 @@
 import com.android.net.module.util.InterfaceParams;
 import com.android.net.module.util.NetworkStackConstants;
 import com.android.net.module.util.SharedLog;
-import com.android.net.module.util.Struct;
 import com.android.net.module.util.Struct.S32;
 import com.android.net.module.util.bpf.Tether4Key;
 import com.android.net.module.util.bpf.Tether4Value;
@@ -1343,19 +1342,6 @@
         pw.decreaseIndent();
     }
 
-    private <K extends Struct, V extends Struct> void dumpRawMap(IBpfMap<K, V> map,
-            IndentingPrintWriter pw) throws ErrnoException {
-        if (map == null) {
-            pw.println("No BPF support");
-            return;
-        }
-        if (map.isEmpty()) {
-            pw.println("No entries");
-            return;
-        }
-        map.forEach((k, v) -> pw.println(BpfDump.toBase64EncodedString(k, v)));
-    }
-
     /**
      * Dump raw BPF map into the base64 encoded strings "<base64 key>,<base64 value>".
      * Allow to dump only one map path once. For test only.
@@ -1375,26 +1361,16 @@
         // TODO: dump downstream4 map.
         if (CollectionUtils.contains(args, DUMPSYS_RAWMAP_ARG_STATS)) {
             try (IBpfMap<TetherStatsKey, TetherStatsValue> statsMap = mDeps.getBpfStatsMap()) {
-<<<<<<< HEAD
-                dumpRawMap(statsMap, pw);
-            } catch (ErrnoException | IOException e) {
-=======
                 BpfDump.dumpRawMap(statsMap, pw);
             } catch (IOException e) {
->>>>>>> 0747b08d
                 pw.println("Error dumping stats map: " + e);
             }
             return;
         }
         if (CollectionUtils.contains(args, DUMPSYS_RAWMAP_ARG_UPSTREAM4)) {
             try (IBpfMap<Tether4Key, Tether4Value> upstreamMap = mDeps.getBpfUpstream4Map()) {
-<<<<<<< HEAD
-                dumpRawMap(upstreamMap, pw);
-            } catch (ErrnoException | IOException e) {
-=======
                 BpfDump.dumpRawMap(upstreamMap, pw);
             } catch (IOException e) {
->>>>>>> 0747b08d
                 pw.println("Error dumping IPv4 map: " + e);
             }
             return;
