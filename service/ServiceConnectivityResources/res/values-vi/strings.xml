--- conflicted
+++ resolved
@@ -17,31 +17,6 @@
 
 <resources xmlns:android="http://schemas.android.com/apk/res/android"
     xmlns:xliff="urn:oasis:names:tc:xliff:document:1.2">
-<<<<<<< HEAD
-    <string name="connectivityResourcesAppLabel" msgid="2476261877900882974">"Tài nguyên kết nối hệ thống"</string>
-    <string name="wifi_available_sign_in" msgid="8041178343789805553">"Đăng nhập vào mạng Wi-Fi"</string>
-    <string name="network_available_sign_in" msgid="2622520134876355561">"Đăng nhập vào mạng"</string>
-    <!-- no translation found for network_available_sign_in_detailed (8439369644697866359) -->
-    <skip />
-    <string name="wifi_no_internet" msgid="1326348603404555475">"<xliff:g id="NETWORK_SSID">%1$s</xliff:g> không có quyền truy cập Internet"</string>
-    <string name="wifi_no_internet_detailed" msgid="1746921096565304090">"Nhấn để biết tùy chọn"</string>
-    <string name="mobile_no_internet" msgid="4087718456753201450">"Mạng di động không có quyền truy cập Internet"</string>
-    <string name="other_networks_no_internet" msgid="5693932964749676542">"Mạng không có quyền truy cập Internet"</string>
-    <string name="private_dns_broken_detailed" msgid="2677123850463207823">"Không thể truy cập máy chủ DNS riêng tư"</string>
-    <string name="network_partial_connectivity" msgid="5549503845834993258">"<xliff:g id="NETWORK_SSID">%1$s</xliff:g> có khả năng kết nối giới hạn"</string>
-    <string name="network_partial_connectivity_detailed" msgid="4732435946300249845">"Nhấn để tiếp tục kết nối"</string>
-    <string name="network_switch_metered" msgid="5016937523571166319">"Đã chuyển sang <xliff:g id="NETWORK_TYPE">%1$s</xliff:g>"</string>
-    <string name="network_switch_metered_detail" msgid="1257300152739542096">"Thiết bị sử dụng <xliff:g id="NEW_NETWORK">%1$s</xliff:g> khi <xliff:g id="PREVIOUS_NETWORK">%2$s</xliff:g> không có quyền truy cập Internet. Bạn có thể phải trả phí."</string>
-    <string name="network_switch_metered_toast" msgid="70691146054130335">"Đã chuyển từ <xliff:g id="PREVIOUS_NETWORK">%1$s</xliff:g> sang <xliff:g id="NEW_NETWORK">%2$s</xliff:g>"</string>
-  <string-array name="network_switch_type_name">
-    <item msgid="3004933964374161223">"dữ liệu di động"</item>
-    <item msgid="5624324321165953608">"Wi-Fi"</item>
-    <item msgid="5667906231066981731">"Bluetooth"</item>
-    <item msgid="346574747471703768">"Ethernet"</item>
-    <item msgid="5734728378097476003">"VPN"</item>
-  </string-array>
-    <string name="network_switch_type_name_unknown" msgid="5116448402191972082">"loại mạng không xác định"</string>
-=======
     <string name="connectivityResourcesAppLabel" msgid="8294935652079168395">"Tài nguyên kết nối hệ thống"</string>
     <string name="wifi_available_sign_in" msgid="5254156478006453593">"Đăng nhập vào mạng Wi-Fi"</string>
     <string name="network_available_sign_in" msgid="7794369329839408792">"Đăng nhập vào mạng"</string>
@@ -65,5 +40,4 @@
     <item msgid="7347618872551558605">"VPN"</item>
   </string-array>
     <string name="network_switch_type_name_unknown" msgid="7826330274368951740">"loại mạng không xác định"</string>
->>>>>>> e534ce4c
 </resources>