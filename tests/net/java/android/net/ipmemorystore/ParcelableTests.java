/*
 * Copyright (C) 2018 The Android Open Source Project
 *
 * Licensed under the Apache License, Version 2.0 (the "License");
 * you may not use this file except in compliance with the License.
 * You may obtain a copy of the License at
 *
 *      http://www.apache.org/licenses/LICENSE-2.0
 *
 * Unless required by applicable law or agreed to in writing, software
 * distributed under the License is distributed on an "AS IS" BASIS,
 * WITHOUT WARRANTIES OR CONDITIONS OF ANY KIND, either express or implied.
 * See the License for the specific language governing permissions and
 * limitations under the License.
 */

package android.net.ipmemorystore;

import static org.junit.Assert.assertEquals;
import static org.junit.Assert.assertTrue;

<<<<<<< HEAD
import android.net.quirks.IPv6ProvisioningLossQuirk;
import android.net.quirks.IPv6ProvisioningLossQuirkParcelable;
=======
import android.net.networkstack.aidl.quirks.IPv6ProvisioningLossQuirk;
import android.net.networkstack.aidl.quirks.IPv6ProvisioningLossQuirkParcelable;
>>>>>>> 71677730
import android.os.Parcel;
import android.os.Parcelable;

import androidx.test.filters.SmallTest;
import androidx.test.runner.AndroidJUnit4;

import org.junit.Test;
import org.junit.runner.RunWith;

import java.lang.reflect.Modifier;
import java.net.Inet4Address;
import java.net.InetAddress;
import java.util.Arrays;
import java.util.Collections;

@RunWith(AndroidJUnit4.class)
@SmallTest
public class ParcelableTests {
    @Test
    public void testNetworkAttributesParceling() throws Exception {
        final NetworkAttributes.Builder builder = new NetworkAttributes.Builder();
        NetworkAttributes in = builder.build();
        assertEquals(in, new NetworkAttributes(parcelingRoundTrip(in.toParcelable())));

        builder.setAssignedV4Address((Inet4Address) Inet4Address.getByName("1.2.3.4"));
        // lease will expire in two hours
        builder.setAssignedV4AddressExpiry(System.currentTimeMillis() + 7_200_000);
        // cluster stays null this time around
        builder.setDnsAddresses(Collections.emptyList());
        builder.setMtu(18);
        in = builder.build();
        assertEquals(in, new NetworkAttributes(parcelingRoundTrip(in.toParcelable())));

        builder.setAssignedV4Address((Inet4Address) Inet4Address.getByName("6.7.8.9"));
        builder.setAssignedV4AddressExpiry(System.currentTimeMillis() + 3_600_000);
        builder.setCluster("groupHint");
        builder.setDnsAddresses(Arrays.asList(
                InetAddress.getByName("ACA1:652B:0911:DE8F:1200:115E:913B:AA2A"),
                InetAddress.getByName("6.7.8.9")));
        builder.setMtu(1_000_000);
        in = builder.build();
        assertEquals(in, new NetworkAttributes(parcelingRoundTrip(in.toParcelable())));

        builder.setMtu(null);
        in = builder.build();
        assertEquals(in, new NetworkAttributes(parcelingRoundTrip(in.toParcelable())));

        // Verify that this test does not miss any new field added later.
        // If any field is added to NetworkAttributes it must be tested here for parceling
        // roundtrip.
        assertEquals(6, Arrays.stream(NetworkAttributes.class.getDeclaredFields())
                .filter(f -> !Modifier.isStatic(f.getModifiers())).count());
    }

    @Test
    public void testPrivateDataParceling() throws Exception {
        final Blob in = new Blob();
        in.data = new byte[] {89, 111, 108, 111};
        final Blob out = parcelingRoundTrip(in);
        // Object.equals on byte[] tests the references
        assertEquals(in.data.length, out.data.length);
        assertTrue(Arrays.equals(in.data, out.data));
    }

    @Test
    public void testSameL3NetworkResponseParceling() throws Exception {
        final SameL3NetworkResponseParcelable parcelable = new SameL3NetworkResponseParcelable();
        parcelable.l2Key1 = "key 1";
        parcelable.l2Key2 = "key 2";
        parcelable.confidence = 0.43f;

        final SameL3NetworkResponse in = new SameL3NetworkResponse(parcelable);
        assertEquals("key 1", in.l2Key1);
        assertEquals("key 2", in.l2Key2);
        assertEquals(0.43f, in.confidence, 0.01f /* delta */);

        final SameL3NetworkResponse out =
                new SameL3NetworkResponse(parcelingRoundTrip(in.toParcelable()));

        assertEquals(in, out);
        assertEquals(in.l2Key1, out.l2Key1);
        assertEquals(in.l2Key2, out.l2Key2);
        assertEquals(in.confidence, out.confidence, 0.01f /* delta */);
    }

    @Test
    public void testIPv6ProvisioningLossQuirkParceling() throws Exception {
        final NetworkAttributes.Builder builder = new NetworkAttributes.Builder();
        final IPv6ProvisioningLossQuirkParcelable parcelable =
                new IPv6ProvisioningLossQuirkParcelable();
        final long expiry = System.currentTimeMillis() + 7_200_000;

        parcelable.detectionCount = 3;
        parcelable.quirkExpiry = expiry; // quirk info will expire in two hours
        builder.setIpv6ProvLossQuirk(IPv6ProvisioningLossQuirk.fromStableParcelable(parcelable));
        final NetworkAttributes in = builder.build();

        final NetworkAttributes out = new NetworkAttributes(parcelingRoundTrip(in.toParcelable()));
<<<<<<< HEAD
        assertEquals(out.ipv6ProvLossQuirk, in.ipv6ProvLossQuirk);
=======
        assertEquals(out.ipv6ProvisioningLossQuirk, in.ipv6ProvisioningLossQuirk);
>>>>>>> 71677730
    }

    private <T extends Parcelable> T parcelingRoundTrip(final T in) throws Exception {
        final Parcel p = Parcel.obtain();
        in.writeToParcel(p, /* flags */ 0);
        p.setDataPosition(0);
        final byte[] marshalledData = p.marshall();
        p.recycle();

        final Parcel q = Parcel.obtain();
        q.unmarshall(marshalledData, 0, marshalledData.length);
        q.setDataPosition(0);

        final Parcelable.Creator<T> creator = (Parcelable.Creator<T>)
                in.getClass().getField("CREATOR").get(null); // static object, so null receiver
        final T unmarshalled = (T) creator.createFromParcel(q);
        q.recycle();
        return unmarshalled;
    }
}<|MERGE_RESOLUTION|>--- conflicted
+++ resolved
@@ -19,13 +19,8 @@
 import static org.junit.Assert.assertEquals;
 import static org.junit.Assert.assertTrue;
 
-<<<<<<< HEAD
-import android.net.quirks.IPv6ProvisioningLossQuirk;
-import android.net.quirks.IPv6ProvisioningLossQuirkParcelable;
-=======
 import android.net.networkstack.aidl.quirks.IPv6ProvisioningLossQuirk;
 import android.net.networkstack.aidl.quirks.IPv6ProvisioningLossQuirkParcelable;
->>>>>>> 71677730
 import android.os.Parcel;
 import android.os.Parcelable;
 
@@ -124,11 +119,7 @@
         final NetworkAttributes in = builder.build();
 
         final NetworkAttributes out = new NetworkAttributes(parcelingRoundTrip(in.toParcelable()));
-<<<<<<< HEAD
-        assertEquals(out.ipv6ProvLossQuirk, in.ipv6ProvLossQuirk);
-=======
         assertEquals(out.ipv6ProvisioningLossQuirk, in.ipv6ProvisioningLossQuirk);
->>>>>>> 71677730
     }
 
     private <T extends Parcelable> T parcelingRoundTrip(final T in) throws Exception {
