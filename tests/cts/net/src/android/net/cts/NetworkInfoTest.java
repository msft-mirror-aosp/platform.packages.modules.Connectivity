--- conflicted
+++ resolved
@@ -37,60 +37,20 @@
         ConnectivityManager cm = (ConnectivityManager) getContext().getSystemService(
                 Context.CONNECTIVITY_SERVICE);
         NetworkInfo[] ni = cm.getAllNetworkInfo();
-<<<<<<< HEAD
-        assertTrue(ni.length >= 2);
-=======
         assertTrue(ni.length >= 1);
->>>>>>> 4a88b709
 
         for (NetworkInfo netInfo: ni) {
             switch (netInfo.getType()) {
                 case TYPE_MOBILE:
-<<<<<<< HEAD
-                    // don't know the return value
-                    netInfo.getSubtype();
-                    assertEquals(MOBILE_TYPE_NAME, netInfo.getTypeName());
-                    // don't know the return value
-                    netInfo.getSubtypeName();
-                    if(netInfo.isConnectedOrConnecting()) {
-                        assertTrue(netInfo.isAvailable());
-                        assertTrue(netInfo.isConnected());
-                        assertEquals(State.CONNECTED, netInfo.getState());
-                        assertEquals(DetailedState.CONNECTED, netInfo.getDetailedState());
-                        netInfo.getReason();
-                        netInfo.getExtraInfo();
-                    }
-                    assertFalse(netInfo.isRoaming());
-                    assertNotNull(netInfo.toString());
-                    break;
-                case TYPE_WIFI:
-                    netInfo.getSubtype();
-                    assertEquals(WIFI_TYPE_NAME, netInfo.getTypeName());
-                    netInfo.getSubtypeName();
-                    if(netInfo.isConnectedOrConnecting()) {
-                        assertTrue(netInfo.isAvailable());
-                        assertTrue(netInfo.isConnected());
-                        assertEquals(State.CONNECTED, netInfo.getState());
-                        assertEquals(DetailedState.CONNECTED, netInfo.getDetailedState());
-                        netInfo.getReason();
-                        netInfo.getExtraInfo();
-                    }
-                    assertFalse(netInfo.isRoaming());
-                    assertNotNull(netInfo.toString());
-=======
                     assertNetworkInfo(netInfo, MOBILE_TYPE_NAME);
                     break;
                 case TYPE_WIFI:
                     assertNetworkInfo(netInfo, WIFI_TYPE_NAME);
->>>>>>> 4a88b709
                     break;
                  // TODO: Add BLUETOOTH_TETHER testing
                  default:
                      break;
             }
-<<<<<<< HEAD
-        }
-=======
         }
     }
 
@@ -109,6 +69,5 @@
                     || DetailedState.CONNECTED == netInfo.getDetailedState());
         }
         assertNotNull(netInfo.toString());
->>>>>>> 4a88b709
     }
 }