--- conflicted
+++ resolved
@@ -51,6 +51,7 @@
 import android.util.Log
 import androidx.test.filters.RequiresDevice
 import androidx.test.platform.app.InstrumentationRegistry
+import com.android.compatibility.common.util.PropertyUtil.getFirstApiLevel
 import com.android.compatibility.common.util.PropertyUtil.getVsrApiLevel
 import com.android.compatibility.common.util.SystemUtil.runShellCommand
 import com.android.compatibility.common.util.SystemUtil.runShellCommandOrThrow
@@ -192,8 +193,8 @@
             futureReply!!.complete(recvbuf.sliceArray(8..<length))
         }
 
-        fun sendPing(data: ByteArray) {
-            require(data.size == 56)
+        fun sendPing(data: ByteArray, payloadSize: Int) {
+            require(data.size == payloadSize)
 
             // rfc4443#section-4.1: Echo Request Message
             //   0                   1                   2                   3
@@ -323,7 +324,7 @@
 
         if (caps.apfVersionSupported > 4) {
             assertThat(caps.maximumApfProgramSize).isAtLeast(2048)
-            assertThat(caps.apfVersionSupported).isEqualTo(6000)  // v6.0000
+            assertThat(caps.apfVersionSupported).isEqualTo(6000) // v6.0000
         }
 
         // DEVICEs launching with Android 15 (AOSP experimental) or higher with CHIPSETs that set
@@ -364,9 +365,15 @@
     fun testReadWriteProgram() {
         assumeApfVersionSupportAtLeast(4)
 
-        // Only test down to 2 bytes. The first byte always stays PASS.
+        val minReadWriteSize = if (getFirstApiLevel() >= Build.VERSION_CODES.VANILLA_ICE_CREAM) {
+            2
+        } else {
+            8
+        }
+
+        // The minReadWriteSize is 2 bytes. The first byte always stays PASS.
         val program = ByteArray(caps.maximumApfProgramSize)
-        for (i in caps.maximumApfProgramSize downTo 2) {
+        for (i in caps.maximumApfProgramSize downTo minReadWriteSize) {
             // Randomize bytes in range [1, i). And install first [0, i) bytes of program.
             // Note that only the very first instruction (PASS) is valid APF bytecode.
             Random.nextBytes(program, 1 /* fromIndex */, i /* toIndex */)
@@ -374,7 +381,15 @@
 
             // Compare entire memory region.
             val readResult = readProgram()
-            assertWithMessage("read/write $i byte prog failed").that(readResult).isEqualTo(program)
+            val errMsg = """
+                read/write $i byte prog failed.
+                In APFv4, the APF memory region MUST NOT be modified or cleared except by APF
+                instructions executed by the interpreter or by Android OS calls to the HAL. If this
+                requirement cannot be met, the firmware cannot declare that it supports APFv4 and
+                it should declare that it only supports APFv3(if counter is partially supported) or
+                APFv2.
+            """.trimIndent()
+            assertWithMessage(errMsg).that(readResult).isEqualTo(program)
         }
     }
 
@@ -397,6 +412,10 @@
     @IgnoreUpTo(Build.VERSION_CODES.UPSIDE_DOWN_CAKE)
     @Test
     fun testDropPingReply() {
+        // VSR-14 mandates APF to be turned on when the screen is off and the Wi-Fi link
+        // is idle or traffic is less than 10 Mbps. Before that, we don't mandate when the APF
+        // should be turned on.
+        assume().that(getVsrApiLevel()).isAtLeast(34)
         assumeApfVersionSupportAtLeast(4)
 
         // clear any active APF filter
@@ -405,8 +424,13 @@
         readProgram() // wait for install completion
 
         // Assert that initial ping does not get filtered.
-        val data = ByteArray(56).also { Random.nextBytes(it) }
-        packetReader.sendPing(data)
+        val payloadSize = if (getFirstApiLevel() >= Build.VERSION_CODES.VANILLA_ICE_CREAM) {
+            68
+        } else {
+            4
+        }
+        val data = ByteArray(payloadSize).also { Random.nextBytes(it) }
+        packetReader.sendPing(data, payloadSize)
         assertThat(packetReader.expectPingReply()).isEqualTo(data)
 
         // Generate an APF program that drops the next ping
@@ -426,7 +450,7 @@
         installProgram(program)
         readProgram() // wait for install completion
 
-        packetReader.sendPing(data)
+        packetReader.sendPing(data, payloadSize)
         packetReader.expectPingDropped()
     }
 
@@ -437,6 +461,10 @@
     @IgnoreUpTo(Build.VERSION_CODES.UPSIDE_DOWN_CAKE)
     @Test
     fun testPrefilledMemorySlotsV4() {
+        // VSR-14 mandates APF to be turned on when the screen is off and the Wi-Fi link
+        // is idle or traffic is less than 10 Mbps. Before that, we don't mandate when the APF
+        // should be turned on.
+        assume().that(getVsrApiLevel()).isAtLeast(34)
         // Test v4 memory slots on both v4 and v6 interpreters.
         assumeApfVersionSupportAtLeast(4)
         clearApfMemory()
@@ -465,8 +493,13 @@
         readProgram() // wait for install completion
 
         // Trigger the program by sending a ping and waiting on the reply.
-        val data = ByteArray(56).also { Random.nextBytes(it) }
-        packetReader.sendPing(data)
+        val payloadSize = if (getFirstApiLevel() >= Build.VERSION_CODES.VANILLA_ICE_CREAM) {
+            68
+        } else {
+            4
+        }
+        val data = ByteArray(payloadSize).also { Random.nextBytes(it) }
+        packetReader.sendPing(data, payloadSize)
         packetReader.expectPingReply()
 
         val readResult = readProgram()
@@ -474,12 +507,10 @@
         expect.withMessage("PROGRAM_SIZE").that(buffer.getInt()).isEqualTo(program.size)
         expect.withMessage("RAM_LEN").that(buffer.getInt()).isEqualTo(caps.maximumApfProgramSize)
         expect.withMessage("IPV4_HEADER_SIZE").that(buffer.getInt()).isEqualTo(0)
-        // Ping packet (64) + IPv6 header (40) + ethernet header (14)
-        expect.withMessage("PACKET_SIZE").that(buffer.getInt()).isEqualTo(64 + 40 + 14)
+        // Ping packet payload + ICMPv6 header (8)  + IPv6 header (40) + ethernet header (14)
+        expect.withMessage("PACKET_SIZE").that(buffer.getInt()).isEqualTo(payloadSize + 8 + 40 + 14)
         expect.withMessage("FILTER_AGE_SECONDS").that(buffer.getInt()).isLessThan(5)
     }
-<<<<<<< HEAD
-=======
 
     // APF integration is mostly broken before V
     @VsrTest(requirements = ["VSR-5.3.12-002", "VSR-5.3.12-005"])
@@ -524,5 +555,4 @@
         // Assert that filter age has increased, but not too much.
         assertThat(filterAgeSeconds - filterAgeSecondsOrig).isEqualTo(5)
     }
->>>>>>> f50993bf
 }