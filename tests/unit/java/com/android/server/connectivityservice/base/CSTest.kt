/*
 * Copyright (C) 2023 The Android Open Source Project
 *
 * Licensed under the Apache License, Version 2.0 (the "License");
 * you may not use this file except in compliance with the License.
 * You may obtain a copy of the License at
 *
 *      http://www.apache.org/licenses/LICENSE-2.0
 *
 * Unless required by applicable law or agreed to in writing, software
 * distributed under the License is distributed on an "AS IS" BASIS,
 * WITHOUT WARRANTIES OR CONDITIONS OF ANY KIND, either express or implied.
 * See the License for the specific language governing permissions and
 * limitations under the License.
 */

package com.android.server

import android.app.AlarmManager
import android.app.AppOpsManager
import android.content.BroadcastReceiver
import android.content.Context
import android.content.Intent
import android.content.IntentFilter
import android.content.pm.PackageManager.PERMISSION_GRANTED
import android.content.pm.UserInfo
import android.content.res.Resources
import android.net.ConnectivityManager
import android.net.INetd
import android.net.INetd.PERMISSION_INTERNET
import android.net.InetAddresses
import android.net.LinkProperties
import android.net.LocalNetworkConfig
import android.net.NetworkAgentConfig
import android.net.NetworkCapabilities
import android.net.NetworkCapabilities.NET_CAPABILITY_NOT_SUSPENDED
import android.net.NetworkCapabilities.TRANSPORT_BLUETOOTH
import android.net.NetworkCapabilities.TRANSPORT_CELLULAR
import android.net.NetworkCapabilities.TRANSPORT_ETHERNET
import android.net.NetworkCapabilities.TRANSPORT_TEST
import android.net.NetworkCapabilities.TRANSPORT_VPN
import android.net.NetworkCapabilities.TRANSPORT_WIFI
import android.net.NetworkPolicyManager
import android.net.NetworkProvider
import android.net.NetworkScore
import android.net.PacProxyManager
import android.net.connectivity.ConnectivityCompatChanges.ENABLE_MATCH_LOCAL_NETWORK
import android.net.networkstack.NetworkStackClientBase
import android.os.BatteryStatsManager
import android.os.Bundle
import android.os.Handler
import android.os.HandlerThread
import android.os.Process
import android.os.UserHandle
import android.os.UserManager
import android.permission.PermissionManager.PermissionResult
import android.telephony.SubscriptionManager
import android.telephony.TelephonyManager
import android.testing.TestableContext
import androidx.test.platform.app.InstrumentationRegistry
import com.android.internal.app.IBatteryStats
import com.android.internal.util.test.BroadcastInterceptingContext
import com.android.modules.utils.build.SdkLevel
import com.android.net.module.util.ArrayTrackRecord
import com.android.networkstack.apishim.common.UnsupportedApiLevelException
import com.android.server.connectivity.AutomaticOnOffKeepaliveTracker
import com.android.server.connectivity.CarrierPrivilegeAuthenticator
import com.android.server.connectivity.ClatCoordinator
import com.android.server.connectivity.ConnectivityFlags
import com.android.server.connectivity.MulticastRoutingCoordinatorService
import com.android.server.connectivity.MultinetworkPolicyTracker
import com.android.server.connectivity.MultinetworkPolicyTrackerTestDependencies
import com.android.server.connectivity.NetworkRequestStateStatsMetrics
import com.android.server.connectivity.ProxyTracker
import com.android.server.connectivity.SatelliteAccessController
import com.android.testutils.visibleOnHandlerThread
import com.android.testutils.waitForIdle
import java.util.concurrent.Executors
import java.util.concurrent.LinkedBlockingQueue
import java.util.concurrent.TimeUnit
import java.util.function.BiConsumer
import java.util.function.Consumer
import kotlin.annotation.AnnotationRetention.RUNTIME
import kotlin.annotation.AnnotationTarget.FUNCTION
import kotlin.test.assertNotNull
import kotlin.test.assertNull
import kotlin.test.fail
import org.junit.After
import org.junit.Before
import org.junit.Rule
import org.junit.rules.TestName
import org.mockito.AdditionalAnswers.delegatesTo
import org.mockito.ArgumentMatchers.anyInt
import org.mockito.Mockito.doAnswer
import org.mockito.Mockito.doReturn
import org.mockito.Mockito.mock

internal const val HANDLER_TIMEOUT_MS = 2_000L
internal const val BROADCAST_TIMEOUT_MS = 3_000L
internal const val TEST_PACKAGE_NAME = "com.android.test.package"
internal const val WIFI_WOL_IFNAME = "test_wlan_wol"
internal val LOCAL_IPV4_ADDRESS = InetAddresses.parseNumericAddress("192.0.2.1")

open class FromS<Type>(val value: Type)

internal const val VERSION_UNMOCKED = -1
internal const val VERSION_R = 1
internal const val VERSION_S = 2
internal const val VERSION_T = 3
internal const val VERSION_U = 4
internal const val VERSION_V = 5
internal const val VERSION_MAX = VERSION_V

internal const val CALLING_UID_UNMOCKED = Process.INVALID_UID

private fun NetworkCapabilities.getLegacyType() =
        when (transportTypes.getOrElse(0) { TRANSPORT_WIFI }) {
            TRANSPORT_BLUETOOTH -> ConnectivityManager.TYPE_BLUETOOTH
            TRANSPORT_CELLULAR -> ConnectivityManager.TYPE_MOBILE
            TRANSPORT_ETHERNET -> ConnectivityManager.TYPE_ETHERNET
            TRANSPORT_TEST -> ConnectivityManager.TYPE_TEST
            TRANSPORT_VPN -> ConnectivityManager.TYPE_VPN
            TRANSPORT_WIFI -> ConnectivityManager.TYPE_WIFI
            else -> ConnectivityManager.TYPE_NONE
        }

/**
 * Base class for tests testing ConnectivityService and its satellites.
 *
 * This class sets up a ConnectivityService running locally in the test.
 */
// TODO (b/272685721) : make ConnectivityServiceTest smaller and faster by moving the setup
// parts into this class and moving the individual tests to multiple separate classes.
open class CSTest {
    @get:Rule
    val testNameRule = TestName()

    companion object {
        val CSTestExecutor = Executors.newSingleThreadExecutor()
    }

    init {
        if (!SdkLevel.isAtLeastS()) {
            throw UnsupportedApiLevelException(
                "CSTest subclasses must be annotated to only " +
                    "run on S+, e.g. @DevSdkIgnoreRule.IgnoreUpTo(Build.VERSION_CODES.R)"
            )
        }
    }

    val instrumentationContext =
            TestableContext(InstrumentationRegistry.getInstrumentation().context)
    val context = CSContext(instrumentationContext)

    // See constructor for default-enabled features. All queried features must be either enabled
    // or disabled, because the test can't hold READ_DEVICE_CONFIG and device config utils query
    // permissions using static contexts.
    val enabledFeatures = HashMap<String, Boolean>().also {
        it[ConnectivityFlags.NO_REMATCH_ALL_REQUESTS_ON_REGISTER] = true
        it[ConnectivityFlags.REQUEST_RESTRICTED_WIFI] = true
        it[ConnectivityService.KEY_DESTROY_FROZEN_SOCKETS_VERSION] = true
        it[ConnectivityService.ALLOW_SYSUI_CONNECTIVITY_REPORTS] = true
        it[ConnectivityService.ALLOW_SATALLITE_NETWORK_FALLBACK] = true
        it[ConnectivityFlags.INGRESS_TO_VPN_ADDRESS_FILTERING] = true
        it[ConnectivityFlags.BACKGROUND_FIREWALL_CHAIN] = true
        it[ConnectivityFlags.DELAY_DESTROY_SOCKETS] = true
<<<<<<< HEAD
=======
        it[ConnectivityFlags.USE_DECLARED_METHODS_FOR_CALLBACKS] = true
>>>>>>> f50993bf
    }
    fun setFeatureEnabled(flag: String, enabled: Boolean) = enabledFeatures.set(flag, enabled)

    // When adding new members, consider if it's not better to build the object in CSTestHelpers
    // to keep this file clean of implementation details. Generally, CSTestHelpers should only
    // need changes when new details of instrumentation are needed.
    val contentResolver = makeMockContentResolver(context)

    val PRIMARY_USER = 0
    val PRIMARY_USER_INFO = UserInfo(
            PRIMARY_USER,
            "", // name
            UserInfo.FLAG_PRIMARY
    )
    val PRIMARY_USER_HANDLE = UserHandle(PRIMARY_USER)
    val userManager = makeMockUserManager(PRIMARY_USER_INFO, PRIMARY_USER_HANDLE)
    val activityManager = makeActivityManager()

    val networkStack = mock<NetworkStackClientBase>()
    val csHandlerThread = HandlerThread("CSTestHandler")
    val sysResources = mock<Resources>().also { initMockedResources(it) }
    val packageManager = makeMockPackageManager(instrumentationContext)
    val connResources = makeMockConnResources(sysResources, packageManager)

    val netd = mock<INetd>()
    val bpfNetMaps = mock<BpfNetMaps>().also {
        doReturn(PERMISSION_INTERNET).`when`(it).getNetPermForUid(anyInt())
    }
    val clatCoordinator = mock<ClatCoordinator>()
    val networkRequestStateStatsMetrics = mock<NetworkRequestStateStatsMetrics>()
    val proxyTracker = ProxyTracker(
            context,
            mock<Handler>(),
            16 // EVENT_PROXY_HAS_CHANGED
    )
    val systemConfigManager = makeMockSystemConfigManager()
    val batteryStats = mock<IBatteryStats>()
    val batteryManager = BatteryStatsManager(batteryStats)
    val appOpsManager = mock<AppOpsManager>()
    val telephonyManager = mock<TelephonyManager>().also {
        doReturn(true).`when`(it).isDataCapable()
    }
    val subscriptionManager = mock<SubscriptionManager>()

    val multicastRoutingCoordinatorService = mock<MulticastRoutingCoordinatorService>()
    val satelliteAccessController = mock<SatelliteAccessController>()
    val destroySocketsWrapper = mock<DestroySocketsWrapper>()

    val deps = CSDeps()

    // Initializations that start threads are done from setUp to avoid thread leak
    lateinit var alarmHandlerThread: HandlerThread
    lateinit var alarmManager: AlarmManager
    lateinit var service: ConnectivityService
    lateinit var cm: ConnectivityManager
    lateinit var csHandler: Handler

    // Tests can use this annotation to set flag values before constructing ConnectivityService
    // e.g. @FeatureFlags([Flag(flagName1, true/false), Flag(flagName2, true/false)])
    @Retention(RUNTIME)
    @Target(FUNCTION)
    annotation class FeatureFlags(val flags: Array<Flag>)

    @Retention(RUNTIME)
    @Target(FUNCTION)
    annotation class Flag(val name: String, val enabled: Boolean)

    @Before
    fun setUp() {
        // Set feature flags before constructing ConnectivityService
        val testMethodName = testNameRule.methodName
        try {
            val testMethod = this::class.java.getMethod(testMethodName)
            val featureFlags = testMethod.getAnnotation(FeatureFlags::class.java)
            if (featureFlags != null) {
                for (flag in featureFlags.flags) {
                    setFeatureEnabled(flag.name, flag.enabled)
                }
            }
        } catch (ignored: NoSuchMethodException) {
            // This is expected for parameterized tests
        }

        alarmHandlerThread = HandlerThread("TestAlarmManager").also { it.start() }
        alarmManager = makeMockAlarmManager(alarmHandlerThread)
        service = makeConnectivityService(context, netd, deps).also { it.systemReadyInternal() }
        cm = ConnectivityManager(context, service)
        // csHandler initialization must be after makeConnectivityService since ConnectivityService
        // constructor starts csHandlerThread
        csHandler = Handler(csHandlerThread.looper)
    }

    @After
    fun tearDown() {
        csHandlerThread.quitSafely()
        csHandlerThread.join()
        alarmHandlerThread.quitSafely()
        alarmHandlerThread.join()
    }

    // Class to be mocked and used to verify destroy sockets methods call
    open inner class DestroySocketsWrapper {
        open fun destroyLiveTcpSocketsByOwnerUids(ownerUids: Set<Int>) {}
    }

    inner class CSDeps : ConnectivityService.Dependencies() {
        override fun getResources(ctx: Context) = connResources
        override fun getBpfNetMaps(context: Context, netd: INetd) = this@CSTest.bpfNetMaps
        override fun getClatCoordinator(netd: INetd?) = this@CSTest.clatCoordinator
        override fun getNetworkStack() = this@CSTest.networkStack

        override fun makeHandlerThread(tag: String) = csHandlerThread
        override fun makeProxyTracker(context: Context, connServiceHandler: Handler) = proxyTracker
        override fun makeMulticastRoutingCoordinatorService(handler: Handler) =
                this@CSTest.multicastRoutingCoordinatorService

        override fun makeCarrierPrivilegeAuthenticator(
                context: Context,
                tm: TelephonyManager,
                requestRestrictedWifiEnabled: Boolean,
                listener: BiConsumer<Int, Int>,
                handler: Handler
        ) = if (SdkLevel.isAtLeastT()) mock<CarrierPrivilegeAuthenticator>() else null

        var satelliteNetworkFallbackUidUpdate: Consumer<Set<Int>>? = null
        override fun makeSatelliteAccessController(
            context: Context,
            updateSatelliteNetworkFallackUid: Consumer<Set<Int>>?,
            csHandlerThread: Handler
        ): SatelliteAccessController? {
            satelliteNetworkFallbackUidUpdate = updateSatelliteNetworkFallackUid
            return satelliteAccessController
        }

        private inner class AOOKTDeps(c: Context) : AutomaticOnOffKeepaliveTracker.Dependencies(c) {
            override fun isTetheringFeatureNotChickenedOut(name: String): Boolean {
                return isFeatureEnabled(context, name)
            }
        }
        override fun makeAutomaticOnOffKeepaliveTracker(c: Context, h: Handler) =
                AutomaticOnOffKeepaliveTracker(c, h, AOOKTDeps(c))

        override fun makeMultinetworkPolicyTracker(c: Context, h: Handler, r: Runnable) =
                MultinetworkPolicyTracker(
                        c,
                        h,
                        r,
                        MultinetworkPolicyTrackerTestDependencies(connResources.get())
                )

        override fun makeNetworkRequestStateStatsMetrics(c: Context) =
                this@CSTest.networkRequestStateStatsMetrics

        // All queried features must be mocked, because the test cannot hold the
        // READ_DEVICE_CONFIG permission and device config utils use static methods for
        // checking permissions.
        override fun isFeatureEnabled(context: Context?, name: String?) =
                enabledFeatures[name] ?: fail("Unmocked feature $name, see CSTest.enabledFeatures")
        override fun isFeatureNotChickenedOut(context: Context?, name: String?) =
                enabledFeatures[name] ?: fail("Unmocked feature $name, see CSTest.enabledFeatures")

        // Mocked change IDs
        private val enabledChangeIds = arrayListOf(ENABLE_MATCH_LOCAL_NETWORK)
        fun setChangeIdEnabled(enabled: Boolean, changeId: Long) {
            // enabledChangeIds is read on the handler thread and maybe the test thread, so
            // make sure both threads see it before continuing.
            visibleOnHandlerThread(csHandler) {
                if (enabled) {
                    enabledChangeIds.add(changeId)
                } else {
                    enabledChangeIds.remove(changeId)
                }
            }
        }

        override fun isChangeEnabled(changeId: Long, pkg: String, user: UserHandle) =
                changeId in enabledChangeIds
        override fun isChangeEnabled(changeId: Long, uid: Int) =
                changeId in enabledChangeIds

        // In AOSP, build version codes can't always distinguish between some versions (e.g. at the
        // time of this writing U == V). Define custom ones.
        private var sdkLevel = VERSION_UNMOCKED
        private val isSdkUnmocked get() = sdkLevel == VERSION_UNMOCKED

        fun setBuildSdk(sdkLevel: Int) {
            require(sdkLevel <= VERSION_MAX) {
                "setBuildSdk must not be called with Build.VERSION constants but " +
                        "CsTest.VERSION_* constants"
            }
            visibleOnHandlerThread(csHandler) { this.sdkLevel = sdkLevel }
        }

        override fun isAtLeastS() = if (isSdkUnmocked) super.isAtLeastS() else sdkLevel >= VERSION_S
        override fun isAtLeastT() = if (isSdkUnmocked) super.isAtLeastT() else sdkLevel >= VERSION_T
        override fun isAtLeastU() = if (isSdkUnmocked) super.isAtLeastU() else sdkLevel >= VERSION_U
        override fun isAtLeastV() = if (isSdkUnmocked) super.isAtLeastV() else sdkLevel >= VERSION_V

        private var callingUid = CALLING_UID_UNMOCKED

        fun unmockCallingUid() {
            setCallingUid(CALLING_UID_UNMOCKED)
        }

        fun setCallingUid(callingUid: Int) {
            visibleOnHandlerThread(csHandler) { this.callingUid = callingUid }
        }

        override fun getCallingUid() =
                if (callingUid == CALLING_UID_UNMOCKED) super.getCallingUid() else callingUid

        override fun destroyLiveTcpSocketsByOwnerUids(ownerUids: Set<Int>) {
            // Call mocked destroyLiveTcpSocketsByOwnerUids so that test can verify this method call
            destroySocketsWrapper.destroyLiveTcpSocketsByOwnerUids(ownerUids)
        }
    }

    inner class CSContext(base: Context) : BroadcastInterceptingContext(base) {
        val pacProxyManager = mock<PacProxyManager>()
        val networkPolicyManager = mock<NetworkPolicyManager>()

        // Map of permission name -> PermissionManager.Permission_{GRANTED|DENIED} constant
        // For permissions granted across the board, the key is only the permission name.
        // For permissions only granted to a combination of uid/pid, the key
        // is "<permission name>,<pid>,<uid>". PID+UID permissions have priority over generic ones.
        private val mMockedPermissions: HashMap<String, Int> = HashMap()
        private val mStartedActivities = LinkedBlockingQueue<Intent>()
        override fun getPackageManager() = this@CSTest.packageManager
        override fun getContentResolver() = this@CSTest.contentResolver

        // If the permission result does not set in the mMockedPermissions, it will be
        // considered as PERMISSION_GRANTED as existing design to prevent breaking other tests.
        override fun checkPermission(permission: String, pid: Int, uid: Int) =
            checkMockedPermission(permission, pid, uid, PERMISSION_GRANTED)

        override fun enforceCallingOrSelfPermission(permission: String, message: String?) {
            // If the permission result does not set in the mMockedPermissions, it will be
            // considered as PERMISSION_GRANTED as existing design to prevent breaking other tests.
            val granted = checkMockedPermission(
                permission,
                Process.myPid(),
                Process.myUid(),
                PERMISSION_GRANTED
            )
            if (!granted.equals(PERMISSION_GRANTED)) {
                throw SecurityException("[Test] permission denied: " + permission)
            }
        }

        // If the permission result does not set in the mMockedPermissions, it will be
        // considered as PERMISSION_GRANTED as existing design to prevent breaking other tests.
        override fun checkCallingOrSelfPermission(permission: String) =
            checkMockedPermission(permission, Process.myPid(), Process.myUid(), PERMISSION_GRANTED)

        private fun checkMockedPermission(
                permission: String,
                pid: Int,
                uid: Int,
                default: Int
        ): Int {
            val processSpecificKey = "$permission,$pid,$uid"
            return mMockedPermissions[processSpecificKey]
                    ?: mMockedPermissions[permission] ?: default
        }

        /**
         * Mock checks for the specified permission, and have them behave as per `granted` or
         * `denied`.
         *
         * This will apply to all calls no matter what the checked UID and PID are.
         *
         * @param granted One of {@link PackageManager#PermissionResult}.
         */
        fun setPermission(permission: String, @PermissionResult granted: Int) {
            mMockedPermissions.put(permission, granted)
        }

        /**
         * Mock checks for the specified permission, and have them behave as per `granted` or
         * `denied`.
         *
         * This will only apply to the passed UID and PID.
         *
         * @param granted One of {@link PackageManager#PermissionResult}.
         */
        fun setPermission(permission: String, pid: Int, uid: Int, @PermissionResult granted: Int) {
            mMockedPermissions.put("$permission,$pid,$uid", granted)
        }

        // Necessary for MultinetworkPolicyTracker, which tries to register a receiver for
        // all users. The test can't do that since it doesn't hold INTERACT_ACROSS_USERS.
        // TODO : ensure MultinetworkPolicyTracker's BroadcastReceiver is tested ; ideally,
        // just returning null should not have tests pass
        override fun registerReceiverForAllUsers(
                receiver: BroadcastReceiver?,
                filter: IntentFilter,
                broadcastPermission: String?,
                scheduler: Handler?
        ): Intent? = null

        // Create and cache user managers on the fly as necessary.
        val userManagers = HashMap<UserHandle, UserManager>()
        override fun createContextAsUser(user: UserHandle, flags: Int): Context {
            val asUser = mock(Context::class.java, delegatesTo<Any>(this))
            doReturn(user).`when`(asUser).getUser()
            doAnswer { userManagers.computeIfAbsent(user) {
                mock(UserManager::class.java, delegatesTo<Any>(userManager)) }
            }.`when`(asUser).getSystemService(Context.USER_SERVICE)
            return asUser
        }

        // List of mocked services. Add additional services here or in subclasses.
        override fun getSystemService(serviceName: String) = when (serviceName) {
            Context.CONNECTIVITY_SERVICE -> cm
            Context.PAC_PROXY_SERVICE -> pacProxyManager
            Context.NETWORK_POLICY_SERVICE -> networkPolicyManager
            Context.ALARM_SERVICE -> alarmManager
            Context.USER_SERVICE -> userManager
            Context.ACTIVITY_SERVICE -> activityManager
            Context.SYSTEM_CONFIG_SERVICE -> systemConfigManager
            Context.TELEPHONY_SERVICE -> telephonyManager
            Context.TELEPHONY_SUBSCRIPTION_SERVICE -> subscriptionManager
            Context.BATTERY_STATS_SERVICE -> batteryManager
            Context.STATS_MANAGER -> null // Stats manager is final and can't be mocked
            Context.APP_OPS_SERVICE -> appOpsManager
            else -> super.getSystemService(serviceName)
        }

        internal val orderedBroadcastAsUserHistory = ArrayTrackRecord<Intent>().newReadHead()

        fun expectNoDataActivityBroadcast(timeoutMs: Int) {
            assertNull(orderedBroadcastAsUserHistory.poll(timeoutMs.toLong()))
        }

        override fun sendOrderedBroadcastAsUser(
                intent: Intent,
                user: UserHandle,
                receiverPermission: String?,
                resultReceiver: BroadcastReceiver?,
                scheduler: Handler?,
                initialCode: Int,
                initialData: String?,
                initialExtras: Bundle?
        ) {
            orderedBroadcastAsUserHistory.add(intent)
        }

        override fun startActivityAsUser(intent: Intent, handle: UserHandle) {
            mStartedActivities.put(intent)
        }

        fun expectStartActivityIntent(timeoutMs: Long = HANDLER_TIMEOUT_MS): Intent {
            val intent = mStartedActivities.poll(timeoutMs, TimeUnit.MILLISECONDS)
            assertNotNull(intent, "Did not receive sign-in intent after " + timeoutMs + "ms")
            return intent
        }
    }

    // Utility methods for subclasses to use
    fun waitForIdle() = csHandlerThread.waitForIdle(HANDLER_TIMEOUT_MS)

    // Network agents. See CSAgentWrapper. This class contains utility methods to simplify
    // creation.
    fun Agent(
            nc: NetworkCapabilities = defaultNc(),
            nac: NetworkAgentConfig = emptyAgentConfig(nc.getLegacyType()),
            lp: LinkProperties = defaultLp(),
            lnc: FromS<LocalNetworkConfig>? = null,
            score: FromS<NetworkScore> = defaultScore(),
            provider: NetworkProvider? = null
    ) = CSAgentWrapper(context, deps, csHandlerThread, networkStack,
            nac, nc, lp, lnc, score, provider)
    fun Agent(vararg transports: Int, lp: LinkProperties = defaultLp()): CSAgentWrapper {
        val nc = NetworkCapabilities.Builder().apply {
            transports.forEach {
                addTransportType(it)
            }
        }.addCapability(NET_CAPABILITY_NOT_SUSPENDED)
                .build()
        return Agent(nc = nc, lp = lp)
    }
}<|MERGE_RESOLUTION|>--- conflicted
+++ resolved
@@ -164,10 +164,7 @@
         it[ConnectivityFlags.INGRESS_TO_VPN_ADDRESS_FILTERING] = true
         it[ConnectivityFlags.BACKGROUND_FIREWALL_CHAIN] = true
         it[ConnectivityFlags.DELAY_DESTROY_SOCKETS] = true
-<<<<<<< HEAD
-=======
         it[ConnectivityFlags.USE_DECLARED_METHODS_FOR_CALLBACKS] = true
->>>>>>> f50993bf
     }
     fun setFeatureEnabled(flag: String, enabled: Boolean) = enabledFeatures.set(flag, enabled)
 
