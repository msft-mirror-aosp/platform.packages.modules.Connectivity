--- conflicted
+++ resolved
@@ -20,6 +20,7 @@
 import android.net.ConnectivityManager.BLOCKED_METERED_REASON_USER_RESTRICTED
 import android.net.ConnectivityManager.BLOCKED_REASON_APP_BACKGROUND
 import android.net.ConnectivityManager.BLOCKED_REASON_DOZE
+import android.net.ConnectivityManager.BLOCKED_REASON_NETWORK_RESTRICTED
 import android.net.ConnectivityManager.BLOCKED_REASON_NONE
 import android.net.ConnectivityManager.FIREWALL_CHAIN_BACKGROUND
 import android.net.ConnectivityManager.FIREWALL_CHAIN_DOZABLE
@@ -27,6 +28,7 @@
 import android.net.ConnectivityManager.FIREWALL_RULE_ALLOW
 import android.net.ConnectivityManager.FIREWALL_RULE_DENY
 import android.net.ConnectivitySettingsManager
+import android.net.INetd.PERMISSION_NONE
 import android.net.Network
 import android.net.NetworkCapabilities
 import android.net.NetworkCapabilities.NET_CAPABILITY_INTERNET
@@ -36,6 +38,7 @@
 import android.net.NetworkCapabilities.TRANSPORT_CELLULAR
 import android.net.NetworkCapabilities.TRANSPORT_WIFI
 import android.net.NetworkRequest
+import android.net.connectivity.ConnectivityCompatChanges.NETWORK_BLOCKED_WITHOUT_INTERNET_PERMISSION
 import android.os.Build
 import android.os.Process
 import com.android.testutils.DevSdkIgnoreRule.IgnoreUpTo
@@ -144,6 +147,12 @@
         cm.setDataSaverEnabled(false)
         cellCb.expectBlockedStatusChanged(cellAgent.network, BLOCKED_REASON_APP_BACKGROUND)
 
+        // waitForIdle since stubbing bpfNetMaps while CS handler thread calls
+        // bpfNetMaps.getNetPermForUid throws exception.
+        // The expectBlockedStatusChanged just above guarantees that the onBlockedStatusChanged
+        // method on this callback was called, but it does not guarantee that ConnectivityService
+        // has finished processing all onBlockedStatusChanged callbacks for all requests.
+        waitForIdle()
         // Enable data saver
         doReturn(BLOCKED_REASON_APP_BACKGROUND or BLOCKED_METERED_REASON_DATA_SAVER)
                 .`when`(bpfNetMaps).getUidNetworkingBlockedReasons(Process.myUid())
@@ -186,6 +195,12 @@
                 blockedReason = BLOCKED_REASON_DOZE
         )
 
+        // waitForIdle since stubbing bpfNetMaps while CS handler thread calls
+        // bpfNetMaps.getNetPermForUid throws exception.
+        // The expectBlockedStatusChanged just above guarantees that the onBlockedStatusChanged
+        // method on this callback was called, but it does not guarantee that ConnectivityService
+        // has finished processing all onBlockedStatusChanged callbacks for all requests.
+        waitForIdle()
         // Set RULE_ALLOW on metered deny chain
         doReturn(BLOCKED_REASON_DOZE)
                 .`when`(bpfNetMaps).getUidNetworkingBlockedReasons(Process.myUid())
@@ -343,8 +358,6 @@
         cm.unregisterNetworkCallback(wifiCb)
         cm.unregisterNetworkCallback(cb)
     }
-<<<<<<< HEAD
-=======
 
     private fun doTestBlockedReasonsNoInternetPermission(blockedByNoInternetPermission: Boolean) {
         doReturn(PERMISSION_NONE).`when`(bpfNetMaps).getNetPermForUid(Process.myUid())
@@ -406,5 +419,4 @@
         deps.setChangeIdEnabled(true, NETWORK_BLOCKED_WITHOUT_INTERNET_PERMISSION)
         doTestBlockedReasonsNoInternetPermission(blockedByNoInternetPermission = true)
     }
->>>>>>> f50993bf
 }