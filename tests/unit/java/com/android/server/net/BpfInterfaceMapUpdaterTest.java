/*
 * Copyright (C) 2022 The Android Open Source Project
 *
 * Licensed under the Apache License, Version 2.0 (the "License");
 * you may not use this file except in compliance with the License.
 * You may obtain a copy of the License at
 *
 *      http://www.apache.org/licenses/LICENSE-2.0
 *
 * Unless required by applicable law or agreed to in writing, software
 * distributed under the License is distributed on an "AS IS" BASIS,
 * WITHOUT WARRANTIES OR CONDITIONS OF ANY KIND, either express or implied.
 * See the License for the specific language governing permissions and
 * limitations under the License.
 */

package com.android.server.net;

import static android.system.OsConstants.EPERM;

import static org.junit.Assert.assertEquals;
import static org.junit.Assert.assertNull;
<<<<<<< HEAD
=======
import static org.junit.Assert.assertTrue;
>>>>>>> 9e1675d3
import static org.mockito.Matchers.eq;
import static org.mockito.Mockito.doThrow;
import static org.mockito.Mockito.spy;
import static org.mockito.Mockito.verify;
import static org.mockito.Mockito.verifyNoMoreInteractions;
import static org.mockito.Mockito.when;

import android.content.Context;
import android.net.INetd;
import android.net.MacAddress;
import android.os.Build;
import android.os.Handler;
import android.os.test.TestLooper;
import android.system.ErrnoException;
<<<<<<< HEAD
=======
import android.util.IndentingPrintWriter;
>>>>>>> 9e1675d3

import androidx.test.filters.SmallTest;

import com.android.net.module.util.BaseNetdUnsolicitedEventListener;
import com.android.net.module.util.IBpfMap;
import com.android.net.module.util.InterfaceParams;
import com.android.net.module.util.Struct.U32;
import com.android.testutils.DevSdkIgnoreRule;
import com.android.testutils.DevSdkIgnoreRunner;
import com.android.testutils.TestBpfMap;

import org.junit.Before;
import org.junit.Test;
import org.junit.runner.RunWith;
import org.mockito.ArgumentCaptor;
import org.mockito.Mock;
import org.mockito.MockitoAnnotations;

import java.io.PrintWriter;
import java.io.StringWriter;

@SmallTest
@RunWith(DevSdkIgnoreRunner.class)
@DevSdkIgnoreRule.IgnoreUpTo(Build.VERSION_CODES.S_V2)
public final class BpfInterfaceMapUpdaterTest {
    private static final int TEST_INDEX = 1;
    private static final int TEST_INDEX2 = 2;
    private static final String TEST_INTERFACE_NAME = "test1";
    private static final String TEST_INTERFACE_NAME2 = "test2";

    private final TestLooper mLooper = new TestLooper();
    private BaseNetdUnsolicitedEventListener mListener;
    private BpfInterfaceMapUpdater mUpdater;
    private IBpfMap<U32, InterfaceMapValue> mBpfMap =
            spy(new TestBpfMap<>(U32.class, InterfaceMapValue.class));
    @Mock private INetd mNetd;
    @Mock private Context mContext;

    private class TestDependencies extends BpfInterfaceMapUpdater.Dependencies {
        @Override
        public IBpfMap<U32, InterfaceMapValue> getInterfaceMap() {
            return mBpfMap;
        }

        @Override
        public InterfaceParams getInterfaceParams(String ifaceName) {
            if (ifaceName.equals(TEST_INTERFACE_NAME)) {
                return new InterfaceParams(TEST_INTERFACE_NAME, TEST_INDEX,
                        MacAddress.ALL_ZEROS_ADDRESS);
            } else if (ifaceName.equals(TEST_INTERFACE_NAME2)) {
                return new InterfaceParams(TEST_INTERFACE_NAME2, TEST_INDEX2,
                        MacAddress.ALL_ZEROS_ADDRESS);
            }

            return null;
        }

        @Override
        public INetd getINetd(Context ctx) {
            return mNetd;
        }
    }

    @Before
    public void setUp() throws Exception {
        MockitoAnnotations.initMocks(this);
        when(mNetd.interfaceGetList()).thenReturn(new String[] {TEST_INTERFACE_NAME});
        mUpdater = new BpfInterfaceMapUpdater(mContext, new Handler(mLooper.getLooper()),
                new TestDependencies());
    }

    private void verifyStartUpdater() throws Exception {
        mUpdater.start();
        mLooper.dispatchAll();
        final ArgumentCaptor<BaseNetdUnsolicitedEventListener> listenerCaptor =
                ArgumentCaptor.forClass(BaseNetdUnsolicitedEventListener.class);
        verify(mNetd).registerUnsolicitedEventListener(listenerCaptor.capture());
        mListener = listenerCaptor.getValue();
        verify(mBpfMap).updateEntry(eq(new U32(TEST_INDEX)),
                eq(new InterfaceMapValue(TEST_INTERFACE_NAME)));
    }

    @Test
    public void testUpdateInterfaceMap() throws Exception {
        verifyStartUpdater();

        mListener.onInterfaceAdded(TEST_INTERFACE_NAME2);
        mLooper.dispatchAll();
        verify(mBpfMap).updateEntry(eq(new U32(TEST_INDEX2)),
                eq(new InterfaceMapValue(TEST_INTERFACE_NAME2)));

        // Check that when onInterfaceRemoved is called, nothing happens.
        mListener.onInterfaceRemoved(TEST_INTERFACE_NAME);
        mLooper.dispatchAll();
        verifyNoMoreInteractions(mBpfMap);
    }

    @Test
    public void testGetIfNameByIndex() throws Exception {
        mBpfMap.updateEntry(new U32(TEST_INDEX), new InterfaceMapValue(TEST_INTERFACE_NAME));
        assertEquals(TEST_INTERFACE_NAME, mUpdater.getIfNameByIndex(TEST_INDEX));
    }

    @Test
    public void testGetIfNameByIndexNoEntry() {
        assertNull(mUpdater.getIfNameByIndex(TEST_INDEX));
    }

    @Test
    public void testGetIfNameByIndexException() throws Exception {
        doThrow(new ErrnoException("", EPERM)).when(mBpfMap).getValue(new U32(TEST_INDEX));
        assertNull(mUpdater.getIfNameByIndex(TEST_INDEX));
    }
<<<<<<< HEAD
=======

    private void assertDumpContains(final String dump, final String message) {
        assertTrue(String.format("dump(%s) does not contain '%s'", dump, message),
                dump.contains(message));
    }

    private String getDump() {
        final StringWriter sw = new StringWriter();
        mUpdater.dump(new IndentingPrintWriter(new PrintWriter(sw), " "));
        return sw.toString();
    }

    @Test
    public void testDump() throws ErrnoException {
        mBpfMap.updateEntry(new U32(TEST_INDEX), new InterfaceMapValue(TEST_INTERFACE_NAME));
        mBpfMap.updateEntry(new U32(TEST_INDEX2), new InterfaceMapValue(TEST_INTERFACE_NAME2));

        final String dump = getDump();
        assertDumpContains(dump, "IfaceIndexNameMap: OK");
        assertDumpContains(dump, "ifaceIndex=1 ifaceName=test1");
        assertDumpContains(dump, "ifaceIndex=2 ifaceName=test2");
    }
>>>>>>> 9e1675d3
}<|MERGE_RESOLUTION|>--- conflicted
+++ resolved
@@ -20,10 +20,7 @@
 
 import static org.junit.Assert.assertEquals;
 import static org.junit.Assert.assertNull;
-<<<<<<< HEAD
-=======
 import static org.junit.Assert.assertTrue;
->>>>>>> 9e1675d3
 import static org.mockito.Matchers.eq;
 import static org.mockito.Mockito.doThrow;
 import static org.mockito.Mockito.spy;
@@ -38,10 +35,7 @@
 import android.os.Handler;
 import android.os.test.TestLooper;
 import android.system.ErrnoException;
-<<<<<<< HEAD
-=======
 import android.util.IndentingPrintWriter;
->>>>>>> 9e1675d3
 
 import androidx.test.filters.SmallTest;
 
@@ -155,8 +149,6 @@
         doThrow(new ErrnoException("", EPERM)).when(mBpfMap).getValue(new U32(TEST_INDEX));
         assertNull(mUpdater.getIfNameByIndex(TEST_INDEX));
     }
-<<<<<<< HEAD
-=======
 
     private void assertDumpContains(final String dump, final String message) {
         assertTrue(String.format("dump(%s) does not contain '%s'", dump, message),
@@ -179,5 +171,4 @@
         assertDumpContains(dump, "ifaceIndex=1 ifaceName=test1");
         assertDumpContains(dump, "ifaceIndex=2 ifaceName=test2");
     }
->>>>>>> 9e1675d3
 }