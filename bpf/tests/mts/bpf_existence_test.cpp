/*
 * Copyright 2022 The Android Open Source Project
 *
 * Licensed under the Apache License, Version 2.0 (the "License");
 * you may not use this file except in compliance with the License.
 * You may obtain a copy of the License at
 *
 * http://www.apache.org/licenses/LICENSE-2.0
 *
 * Unless required by applicable law or agreed to in writing, software
 * distributed under the License is distributed on an "AS IS" BASIS,
 * WITHOUT WARRANTIES OR CONDITIONS OF ANY KIND, either express or implied.
 * See the License for the specific language governing permissions and
 * limitations under the License.
 *
 * bpf_existence_test.cpp - checks that the device has expected BPF programs and maps
 */

#include <cstdint>
#include <set>
#include <string>

#include <android-modules-utils/sdk_level.h>
#include <bpf/BpfUtils.h>

#include <gtest/gtest.h>

using std::find;
using std::set;
using std::string;

using android::bpf::isAtLeastKernelVersion;
using android::modules::sdklevel::IsAtLeastR;
using android::modules::sdklevel::IsAtLeastS;
using android::modules::sdklevel::IsAtLeastT;
using android::modules::sdklevel::IsAtLeastU;
using android::modules::sdklevel::IsAtLeastV;

#define PLATFORM "/sys/fs/bpf/"
#define TETHERING "/sys/fs/bpf/tethering/"
#define PRIVATE "/sys/fs/bpf/net_private/"
#define SHARED "/sys/fs/bpf/net_shared/"
#define NETD_RO "/sys/fs/bpf/netd_readonly/"
#define NETD "/sys/fs/bpf/netd_shared/"

class BpfExistenceTest : public ::testing::Test {
};

// Part of Android R platform (for 4.9+), but mainlined in S
static const set<string> PLATFORM_ONLY_IN_R = {
    PLATFORM "map_offload_tether_ingress_map",
    PLATFORM "map_offload_tether_limit_map",
    PLATFORM "map_offload_tether_stats_map",
    PLATFORM "prog_offload_schedcls_ingress_tether_ether",
    PLATFORM "prog_offload_schedcls_ingress_tether_rawip",
};

// Provided by *current* mainline module for S+ devices
static const set<string> MAINLINE_FOR_S_PLUS = {
    TETHERING "map_offload_tether_dev_map",
    TETHERING "map_offload_tether_downstream4_map",
    TETHERING "map_offload_tether_downstream64_map",
    TETHERING "map_offload_tether_downstream6_map",
    TETHERING "map_offload_tether_error_map",
    TETHERING "map_offload_tether_limit_map",
    TETHERING "map_offload_tether_stats_map",
    TETHERING "map_offload_tether_upstream4_map",
    TETHERING "map_offload_tether_upstream6_map",
    TETHERING "map_test_bitmap",
    TETHERING "map_test_tether_downstream6_map",
    TETHERING "map_test_tether2_downstream6_map",
    TETHERING "map_test_tether3_downstream6_map",
    TETHERING "prog_offload_schedcls_tether_downstream4_ether",
    TETHERING "prog_offload_schedcls_tether_downstream4_rawip",
    TETHERING "prog_offload_schedcls_tether_downstream6_ether",
    TETHERING "prog_offload_schedcls_tether_downstream6_rawip",
    TETHERING "prog_offload_schedcls_tether_upstream4_ether",
    TETHERING "prog_offload_schedcls_tether_upstream4_rawip",
    TETHERING "prog_offload_schedcls_tether_upstream6_ether",
    TETHERING "prog_offload_schedcls_tether_upstream6_rawip",
};

// Provided by *current* mainline module for S+ devices with 5.10+ kernels
static const set<string> MAINLINE_FOR_S_5_10_PLUS = {
    TETHERING "prog_test_xdp_drop_ipv4_udp_ether",
};

// Provided by *current* mainline module for T+ devices
static const set<string> MAINLINE_FOR_T_PLUS = {
    SHARED "map_clatd_clat_egress4_map",
    SHARED "map_clatd_clat_ingress6_map",
    SHARED "map_dscpPolicy_ipv4_dscp_policies_map",
    SHARED "map_dscpPolicy_ipv6_dscp_policies_map",
    SHARED "map_dscpPolicy_socket_policy_cache_map",
    NETD "map_netd_app_uid_stats_map",
    NETD "map_netd_blocked_ports_map",
    NETD "map_netd_configuration_map",
    NETD "map_netd_cookie_tag_map",
    NETD "map_netd_data_saver_enabled_map",
    NETD "map_netd_iface_index_name_map",
    NETD "map_netd_iface_stats_map",
    NETD "map_netd_ingress_discard_map",
    NETD "map_netd_stats_map_A",
    NETD "map_netd_stats_map_B",
    NETD "map_netd_uid_counterset_map",
    NETD "map_netd_uid_owner_map",
    NETD "map_netd_uid_permission_map",
    SHARED "prog_clatd_schedcls_egress4_clat_rawip",
    SHARED "prog_clatd_schedcls_ingress6_clat_ether",
    SHARED "prog_clatd_schedcls_ingress6_clat_rawip",
    NETD "prog_netd_cgroupskb_egress_stats",
    NETD "prog_netd_cgroupskb_ingress_stats",
    NETD "prog_netd_schedact_ingress_account",
    NETD "prog_netd_skfilter_allowlist_xtbpf",
    NETD "prog_netd_skfilter_denylist_xtbpf",
    NETD "prog_netd_skfilter_egress_xtbpf",
    NETD "prog_netd_skfilter_ingress_xtbpf",
};

// Provided by *current* mainline module for T+ devices with 4.14+ kernels
static const set<string> MAINLINE_FOR_T_4_14_PLUS = {
    NETD "prog_netd_cgroupsock_inet_create",
};

// Provided by *current* mainline module for T+ devices with 5.4+ kernels
static const set<string> MAINLINE_FOR_T_4_19_PLUS = {
    NETD "prog_netd_bind4_inet4_bind",
    NETD "prog_netd_bind6_inet6_bind",
};

// Provided by *current* mainline module for T+ devices with 5.10+ kernels
static const set<string> MAINLINE_FOR_T_5_10_PLUS = {
    NETD "prog_netd_cgroupsockrelease_inet_release",
};

// Provided by *current* mainline module for T+ devices with 5.15+ kernels
static const set<string> MAINLINE_FOR_T_5_15_PLUS = {
    SHARED "prog_dscpPolicy_schedcls_set_dscp_ether",
};

// Provided by *current* mainline module for U+ devices
static const set<string> MAINLINE_FOR_U_PLUS = {
    NETD "map_netd_packet_trace_enabled_map",
};

// Provided by *current* mainline module for U+ devices with 5.10+ kernels
static const set<string> MAINLINE_FOR_U_5_10_PLUS = {
    NETD "map_netd_packet_trace_ringbuf",
};

// Provided by *current* mainline module for V+ devices
static const set<string> MAINLINE_FOR_V_PLUS = {
    NETD "prog_netd_connect4_inet4_connect",
    NETD "prog_netd_connect6_inet6_connect",
    NETD "prog_netd_recvmsg4_udp4_recvmsg",
    NETD "prog_netd_recvmsg6_udp6_recvmsg",
    NETD "prog_netd_sendmsg4_udp4_sendmsg",
    NETD "prog_netd_sendmsg6_udp6_sendmsg",
};

// Provided by *current* mainline module for V+ devices with 5.4+ kernels
static const set<string> MAINLINE_FOR_V_5_4_PLUS = {
    NETD "prog_netd_getsockopt_prog",
    NETD "prog_netd_setsockopt_prog",
};

<<<<<<< HEAD
// Provided by *current* mainline module for U+ devices with 5.10+ kernels
static const set<string> MAINLINE_FOR_V_5_10_PLUS = {
    NETD "prog_netd_cgroupsockrelease_inet_release",
};

=======
>>>>>>> be96c039
static void addAll(set<string>& a, const set<string>& b) {
    a.insert(b.begin(), b.end());
}

#define DO_EXPECT(B, V) addAll((B) ? mustExist : mustNotExist, (V))

TEST_F(BpfExistenceTest, TestPrograms) {
    // Only unconfined root is guaranteed to be able to access everything in /sys/fs/bpf.
    ASSERT_EQ(0, getuid()) << "This test must run as root.";

    set<string> mustExist;
    set<string> mustNotExist;

    // We do not actually check the platform P/Q (netd) and Q (clatd) things
    // and only verify the mainline module relevant R+ offload maps & progs.
    //
    // The goal of this test is to verify compatibility with the tethering mainline module,
    // and not to test the platform itself, which may have been modified by vendor or oems,
    // so we should only test for the removal of stuff that was mainline'd,
    // and for the presence of mainline stuff.

    // Note: Q is no longer supported by mainline
    ASSERT_TRUE(IsAtLeastR());

    // R can potentially run on pre-4.9 kernel non-eBPF capable devices.
    DO_EXPECT(IsAtLeastR() && !IsAtLeastS() && isAtLeastKernelVersion(4, 9, 0), PLATFORM_ONLY_IN_R);

    // S requires Linux Kernel 4.9+ and thus requires eBPF support.
    if (IsAtLeastS()) ASSERT_TRUE(isAtLeastKernelVersion(4, 9, 0));
    DO_EXPECT(IsAtLeastS(), MAINLINE_FOR_S_PLUS);
    DO_EXPECT(IsAtLeastS() && isAtLeastKernelVersion(5, 10, 0), MAINLINE_FOR_S_5_10_PLUS);

    // Nothing added or removed in SCv2.

    // T still only requires Linux Kernel 4.9+.
    DO_EXPECT(IsAtLeastT(), MAINLINE_FOR_T_PLUS);
    DO_EXPECT(IsAtLeastT() && isAtLeastKernelVersion(4, 14, 0), MAINLINE_FOR_T_4_14_PLUS);
    DO_EXPECT(IsAtLeastT() && isAtLeastKernelVersion(4, 19, 0), MAINLINE_FOR_T_4_19_PLUS);
    DO_EXPECT(IsAtLeastT() && isAtLeastKernelVersion(5, 10, 0), MAINLINE_FOR_T_5_10_PLUS);
    DO_EXPECT(IsAtLeastT() && isAtLeastKernelVersion(5, 15, 0), MAINLINE_FOR_T_5_15_PLUS);

    // U requires Linux Kernel 4.14+, but nothing (as yet) added or removed in U.
    if (IsAtLeastU()) ASSERT_TRUE(isAtLeastKernelVersion(4, 14, 0));
    DO_EXPECT(IsAtLeastU(), MAINLINE_FOR_U_PLUS);
    DO_EXPECT(IsAtLeastU() && isAtLeastKernelVersion(5, 10, 0), MAINLINE_FOR_U_5_10_PLUS);

    // V requires Linux Kernel 4.19+, but nothing (as yet) added or removed in V.
    if (IsAtLeastV()) ASSERT_TRUE(isAtLeastKernelVersion(4, 19, 0));
    DO_EXPECT(IsAtLeastV(), MAINLINE_FOR_V_PLUS);
    DO_EXPECT(IsAtLeastV() && isAtLeastKernelVersion(5, 4, 0), MAINLINE_FOR_V_5_4_PLUS);

    for (const auto& file : mustExist) {
        EXPECT_EQ(0, access(file.c_str(), R_OK)) << file << " does not exist";
    }
    for (const auto& file : mustNotExist) {
        int ret = access(file.c_str(), R_OK);
        int err = errno;
        EXPECT_EQ(-1, ret) << file << " unexpectedly exists";
        if (ret == -1) {
            EXPECT_EQ(ENOENT, err) << " accessing " << file << " failed with errno " << err;
        }
    }
}<|MERGE_RESOLUTION|>--- conflicted
+++ resolved
@@ -78,11 +78,6 @@
     TETHERING "prog_offload_schedcls_tether_upstream4_rawip",
     TETHERING "prog_offload_schedcls_tether_upstream6_ether",
     TETHERING "prog_offload_schedcls_tether_upstream6_rawip",
-};
-
-// Provided by *current* mainline module for S+ devices with 5.10+ kernels
-static const set<string> MAINLINE_FOR_S_5_10_PLUS = {
-    TETHERING "prog_test_xdp_drop_ipv4_udp_ether",
 };
 
 // Provided by *current* mainline module for T+ devices
@@ -164,14 +159,6 @@
     NETD "prog_netd_setsockopt_prog",
 };
 
-<<<<<<< HEAD
-// Provided by *current* mainline module for U+ devices with 5.10+ kernels
-static const set<string> MAINLINE_FOR_V_5_10_PLUS = {
-    NETD "prog_netd_cgroupsockrelease_inet_release",
-};
-
-=======
->>>>>>> be96c039
 static void addAll(set<string>& a, const set<string>& b) {
     a.insert(b.begin(), b.end());
 }
@@ -202,7 +189,6 @@
     // S requires Linux Kernel 4.9+ and thus requires eBPF support.
     if (IsAtLeastS()) ASSERT_TRUE(isAtLeastKernelVersion(4, 9, 0));
     DO_EXPECT(IsAtLeastS(), MAINLINE_FOR_S_PLUS);
-    DO_EXPECT(IsAtLeastS() && isAtLeastKernelVersion(5, 10, 0), MAINLINE_FOR_S_5_10_PLUS);
 
     // Nothing added or removed in SCv2.
 
