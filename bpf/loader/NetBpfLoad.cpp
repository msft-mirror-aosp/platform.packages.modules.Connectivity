--- conflicted
+++ resolved
@@ -63,7 +63,14 @@
 #define BPFLOADER_MAINLINE_VERSION 42u
 
 using android::base::EndsWith;
+using android::base::GetIntProperty;
+using android::base::GetProperty;
+using android::base::InitLogging;
+using android::base::KernelLogger;
+using android::base::SetProperty;
+using android::base::Split;
 using android::base::StartsWith;
+using android::base::Tokenize;
 using android::base::unique_fd;
 using std::ifstream;
 using std::ios;
@@ -93,6 +100,8 @@
     net_shared,         // (T+) fs_bpf_net_shared    /sys/fs/bpf/net_shared
     netd_readonly,      // (T+) fs_bpf_netd_readonly /sys/fs/bpf/netd_readonly
     netd_shared,        // (T+) fs_bpf_netd_shared   /sys/fs/bpf/netd_shared
+    loader,             // (U+) fs_bpf_loader        /sys/fs/bpf/loader
+                        // on T due to lack of sepolicy/genfscon rules it behaves simply as 'fs_bpf'
 };
 
 static constexpr domain AllDomains[] = {
@@ -102,6 +111,7 @@
     domain::net_shared,
     domain::netd_readonly,
     domain::netd_shared,
+    domain::loader,
 };
 
 static constexpr bool specified(domain d) {
@@ -115,7 +125,7 @@
 
 // Returns the build type string (from ro.build.type).
 const std::string& getBuildType() {
-    static std::string t = android::base::GetProperty("ro.build.type", "unknown");
+    static std::string t = GetProperty("ro.build.type", "unknown");
     return t;
 }
 
@@ -133,9 +143,6 @@
 }
 
 #define BPF_FS_PATH "/sys/fs/bpf/"
-
-// Size of the BPF log buffer for verifier logging
-#define BPF_LOAD_LOG_SZ 0xfffff
 
 static unsigned int page_size = static_cast<unsigned int>(getpagesize());
 
@@ -147,6 +154,7 @@
         case domain::net_shared:    return "fs_bpf_net_shared";
         case domain::netd_readonly: return "fs_bpf_netd_readonly";
         case domain::netd_shared:   return "fs_bpf_netd_shared";
+        case domain::loader:        return "fs_bpf_loader";
     }
 }
 
@@ -170,6 +178,7 @@
         case domain::net_shared:    return "net_shared/";
         case domain::netd_readonly: return "netd_readonly/";
         case domain::netd_shared:   return "netd_shared/";
+        case domain::loader:        return "loader/";
     }
 };
 
@@ -187,7 +196,7 @@
 
 static string pathToObjName(const string& path) {
     // extract everything after the final slash, ie. this is the filename 'foo@1.o' or 'bar.o'
-    string filename = android::base::Split(path, "/").back();
+    string filename = Split(path, "/").back();
     // strip off everything from the final period onwards (strip '.o' suffix), ie. 'foo@1' or 'bar'
     string name = filename.substr(0, filename.find_last_of('.'));
     // strip any potential @1 suffix, this will leave us with just 'foo' or 'bar'
@@ -997,7 +1006,7 @@
                   (!fd.ok() ? std::strerror(errno) : "no error"));
             reuse = true;
         } else {
-            vector<char> log_buf(BPF_LOAD_LOG_SZ, 0);
+            static char log_buf[1 << 20];  // 1 MiB logging buffer
 
             union bpf_attr req = {
               .prog_type = cs[i].type,
@@ -1005,8 +1014,8 @@
               .insns = ptr_to_u64(cs[i].data.data()),
               .license = ptr_to_u64(license.c_str()),
               .log_level = 1,
-              .log_size = static_cast<__u32>(log_buf.size()),
-              .log_buf = ptr_to_u64(log_buf.data()),
+              .log_size = sizeof(log_buf),
+              .log_buf = ptr_to_u64(log_buf),
               .kern_version = kvers,
               .expected_attach_type = cs[i].attach_type,
             };
@@ -1014,12 +1023,23 @@
                 strlcpy(req.prog_name, cs[i].name.c_str(), sizeof(req.prog_name));
             fd.reset(bpf(BPF_PROG_LOAD, req));
 
-            ALOGD("BPF_PROG_LOAD call for %s (%s) returned fd: %d (%s)", elfPath,
-                  cs[i].name.c_str(), fd.get(), (!fd.ok() ? std::strerror(errno) : "no error"));
+            // Kernel should have NULL terminated the log buffer, but force it anyway for safety
+            log_buf[sizeof(log_buf) - 1] = 0;
+
+            // Strip out final newline if present
+            int log_chars = strlen(log_buf);
+            if (log_chars && log_buf[log_chars - 1] == '\n') log_buf[--log_chars] = 0;
+
+            bool log_oneline = !strchr(log_buf, '\n');
+
+            ALOGD("BPF_PROG_LOAD call for %s (%s) returned '%s' fd: %d (%s)", elfPath,
+                  cs[i].name.c_str(), log_oneline ? log_buf : "{multiline}",
+                  fd.get(), (!fd.ok() ? std::strerror(errno) : "ok"));
 
             if (!fd.ok()) {
-                if (log_buf.size()) {
-                    vector<string> lines = android::base::Split(log_buf.data(), "\n");
+                // kernel NULL terminates log_buf, so this checks for non-empty string
+                if (log_buf[0]) {
+                    vector<string> lines = Split(log_buf, "\n");
 
                     ALOGW("BPF_PROG_LOAD - BEGIN log_buf contents:");
                     for (const auto& line : lines) ALOGW("%s", line.c_str());
@@ -1127,12 +1147,6 @@
     ALOGD("BpfLoader version 0x%05x processing ELF object %s with ver [0x%05x,0x%05x)",
           bpfloader_ver, elfPath, bpfLoaderMinVer, bpfLoaderMaxVer);
 
-    ret = readCodeSections(elfFile, cs);
-    if (ret) {
-        ALOGE("Couldn't read all code sections in %s", elfPath);
-        return ret;
-    }
-
     ret = createMaps(elfPath, elfFile, mapFds, prefix, bpfloader_ver);
     if (ret) {
         ALOGE("Failed to create maps: (ret=%d) in %s", ret, elfPath);
@@ -1142,8 +1156,6 @@
     for (int i = 0; i < (int)mapFds.size(); i++)
         ALOGV("map_fd found at %d is %d in %s", i, mapFds[i].get(), elfPath);
 
-<<<<<<< HEAD
-=======
     ret = readCodeSections(elfFile, cs);
     // BPF .o's with no programs are only supported by mainline netbpfload,
     // make sure .o's targeting non-mainline (ie. S) bpfloader don't show up.
@@ -1154,7 +1166,6 @@
         return ret;
     }
 
->>>>>>> be96c039
     applyMapRelo(elfFile, mapFds, cs);
 
     ret = loadCodeSections(elfPath, cs, string(license.data()), prefix, bpfloader_ver);
@@ -1254,7 +1265,7 @@
 // to include a newline to match 'echo "value" > /proc/sys/...foo' behaviour,
 // which is usually how kernel devs test the actual sysctl interfaces.
 static int writeProcSysFile(const char *filename, const char *value) {
-    base::unique_fd fd(open(filename, O_WRONLY | O_CLOEXEC));
+    unique_fd fd(open(filename, O_WRONLY | O_CLOEXEC));
     if (fd < 0) {
         const int err = errno;
         ALOGE("open('%s', O_WRONLY | O_CLOEXEC) -> %s", filename, strerror(err));
@@ -1331,7 +1342,7 @@
 }
 
 static bool hasGSM() {
-    static string ph = base::GetProperty("gsm.current.phone-type", "");
+    static string ph = GetProperty("gsm.current.phone-type", "");
     static bool gsm = (ph != "");
     static bool logged = false;
     if (!logged) {
@@ -1344,7 +1355,7 @@
 static bool isTV() {
     if (hasGSM()) return false;  // TVs don't do GSM
 
-    static string key = base::GetProperty("ro.oem.key1", "");
+    static string key = GetProperty("ro.oem.key1", "");
     static bool tv = StartsWith(key, "ATV00");
     static bool logged = false;
     if (!logged) {
@@ -1355,10 +1366,10 @@
 }
 
 static bool isWear() {
-    static string wearSdkStr = base::GetProperty("ro.cw_build.wear_sdk.version", "");
-    static int wearSdkInt = base::GetIntProperty("ro.cw_build.wear_sdk.version", 0);
-    static string buildChars = base::GetProperty("ro.build.characteristics", "");
-    static vector<string> v = base::Tokenize(buildChars, ",");
+    static string wearSdkStr = GetProperty("ro.cw_build.wear_sdk.version", "");
+    static int wearSdkInt = GetIntProperty("ro.cw_build.wear_sdk.version", 0);
+    static string buildChars = GetProperty("ro.build.characteristics", "");
+    static vector<string> v = Tokenize(buildChars, ",");
     static bool watch = (std::find(v.begin(), v.end(), "watch") != v.end());
     static bool wear = (wearSdkInt > 0) || watch;
     static bool logged = false;
@@ -1375,7 +1386,7 @@
 
     // Any released device will have codename REL instead of a 'real' codename.
     // For safety: default to 'REL' so we default to unreleased=false on failure.
-    const bool unreleased = (base::GetProperty("ro.build.version.codename", "REL") != "REL");
+    const bool unreleased = (GetProperty("ro.build.version.codename", "REL") != "REL");
 
     // goog/main device_api_level is bumped *way* before aosp/main api level
     // (the latter only gets bumped during the push of goog/main to aosp/main)
@@ -1406,6 +1417,8 @@
     const bool isAtLeastV = (effective_api_level >= __ANDROID_API_V__);
     const bool isAtLeastW = (effective_api_level >  __ANDROID_API_V__);  // TODO: switch to W
 
+    const int first_api_level = GetIntProperty("ro.board.first_api_level", effective_api_level);
+
     // last in U QPR2 beta1
     const bool has_platform_bpfloader_rc = exists("/system/etc/init/bpfloader.rc");
     // first in U QPR2 beta~2
@@ -1531,9 +1544,24 @@
      * and 32-bit userspace on 64-bit kernel bpf ringbuffer compatibility is broken.
      */
     if (isUserspace32bit() && isAtLeastKernelVersion(6, 2, 0)) {
-        ALOGE("64-bit userspace required on 6.2+ kernels.");
-        // Stuff won't work reliably, but exempt TVs & Arm Wear devices
-        if (!isTV() && !(isWear() && isArm())) return 1;
+        // Stuff won't work reliably, but...
+        if (isTV()) {
+            // exempt TVs... they don't really need functional advanced networking
+            ALOGW("[TV] 32-bit userspace unsupported on 6.2+ kernels.");
+        } else if (isWear() && isArm()) {
+            // exempt Arm Wear devices (arm32 ABI is far less problematic than x86-32)
+            ALOGW("[Arm Wear] 32-bit userspace unsupported on 6.2+ kernels.");
+        } else if (first_api_level <= __ANDROID_API_T__ && isArm()) {
+            // also exempt Arm devices upgrading with major kernel rev from T-
+            // might possibly be better for them to run with a newer kernel...
+            ALOGW("[Arm KernelUpRev] 32-bit userspace unsupported on 6.2+ kernels.");
+        } else if (isArm()) {
+            ALOGE("[Arm] 64-bit userspace required on 6.2+ kernels (%d).", first_api_level);
+            return 1;
+        } else { // x86 since RiscV cannot be 32-bit
+            ALOGE("[x86] 64-bit userspace required on 6.2+ kernels.");
+            return 1;
+        }
     }
 
     // Note: 6.6 is highest version supported by Android V (sdk=35), so this is for sdk=36+
@@ -1610,7 +1638,7 @@
 
     int key = 1;
     int value = 123;
-    base::unique_fd map(
+    unique_fd map(
             createMap(BPF_MAP_TYPE_ARRAY, sizeof(key), sizeof(value), 2, 0));
     if (writeToMapEntry(map, &key, &value, BPF_ANY)) {
         ALOGE("Critical kernel bug - failure to write into index 1 of 2 element bpf map array.");
@@ -1642,11 +1670,11 @@
 }  // namespace android
 
 int main(int argc, char** argv, char * const envp[]) {
-    android::base::InitLogging(argv, &android::base::KernelLogger);
+    InitLogging(argv, &KernelLogger);
 
     if (argc == 2 && !strcmp(argv[1], "done")) {
         // we're being re-exec'ed from platform bpfloader to 'finalize' things
-        if (!android::base::SetProperty("bpf.progs_loaded", "1")) {
+        if (!SetProperty("bpf.progs_loaded", "1")) {
             ALOGE("Failed to set bpf.progs_loaded property to 1.");
             return 125;
         }
