--- conflicted
+++ resolved
@@ -47,9 +47,6 @@
     ],
     libs: [
         "android.test.base",
-<<<<<<< HEAD
-        "framework-tethering-pre-jarjar",
-=======
         // Needed for direct access to tethering's hidden apis and to avoid `symbol not found`
         // errors on some builds.
         "framework-tethering.impl",
@@ -57,7 +54,6 @@
         "framework-connectivity",
         // android.net.TrafficStats apis
         "framework-connectivity-t",
->>>>>>> 290cb1d6
     ],
     lint: { test: true }
 }
