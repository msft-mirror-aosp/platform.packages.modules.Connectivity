//
// Copyright (C) 2021 The Android Open Source Project
//
// Licensed under the Apache License, Version 2.0 (the "License");
// you may not use this file except in compliance with the License.
// You may obtain a copy of the License at
//
//      http://www.apache.org/licenses/LICENSE-2.0
//
// Unless required by applicable law or agreed to in writing, software
// distributed under the License is distributed on an "AS IS" BASIS,
// WITHOUT WARRANTIES OR CONDITIONS OF ANY KIND, either express or implied.
// See the License for the specific language governing permissions and
// limitations under the License.
//

package {
    // See: http://go/android-license-faq
    default_applicable_licenses: ["Android-Apache-2.0"],
}

// Include build rules from Sources.bp
// sc-mainline-prod only: do not include Sources.bp
// build = ["Sources.bp"]

filegroup {
    name: "service-connectivity-tiramisu-sources",
    srcs: [
        // sc-mainline-prod only: Building T sources is disabled on this branch.
        // "src/**/*.java",
        "src/com/android/server/ConnectivityServiceInitializer.java",
        // filegroup contains empty stubs on sc-mainline-prod.
        ":services.connectivity-tiramisu-updatable-sources",
    ],
    visibility: ["//visibility:private"],
}
// The above filegroup can be used to specify different sources depending
// on the branch, while minimizing merge conflicts in the rest of the
// build rules.

// This builds T+ services depending on framework-connectivity-t
// hidden symbols separately from the S+ services, to ensure that S+
// services cannot accidentally depend on T+ hidden symbols from
// framework-connectivity-t.
java_library {
    name: "service-connectivity-tiramisu-pre-jarjar",
    sdk_version: "system_server_current",
    // TODO(b/210962470): Bump this to at least S, and then T.
    min_sdk_version: "30",
    srcs: [
<<<<<<< HEAD
        "src/**/*.java",
        ":services.connectivity-tiramisu-updatable-sources",
=======
        ":service-connectivity-tiramisu-sources",
>>>>>>> 06a82b4d
    ],
    libs: [
        "framework-annotations-lib",
        "framework-connectivity-pre-jarjar",
        "framework-connectivity-t-pre-jarjar",
        "framework-tethering.stubs.module_lib",
        "service-connectivity-pre-jarjar",
        "service-nearby-pre-jarjar",
        "unsupportedappusage",
    ],
    static_libs: [
        // Do not add static_libs here if they are already included in framework-connectivity
        // or in service-connectivity. They are not necessary (included via
        // service-connectivity-pre-jarjar), and in the case of code that is already in
        // framework-connectivity, the classes would be included in the apex twice.
        "modules-utils-statemachine",
    ],
    apex_available: [
        "com.android.tethering",
    ],
    visibility: [
        "//frameworks/base/tests/vcn",
        "//packages/modules/Connectivity/service",
        "//packages/modules/Connectivity/tests:__subpackages__",
        "//packages/modules/IPsec/tests/iketests",
    ],
}<|MERGE_RESOLUTION|>--- conflicted
+++ resolved
@@ -48,12 +48,7 @@
     // TODO(b/210962470): Bump this to at least S, and then T.
     min_sdk_version: "30",
     srcs: [
-<<<<<<< HEAD
-        "src/**/*.java",
-        ":services.connectivity-tiramisu-updatable-sources",
-=======
         ":service-connectivity-tiramisu-sources",
->>>>>>> 06a82b4d
     ],
     libs: [
         "framework-annotations-lib",
@@ -62,6 +57,7 @@
         "framework-tethering.stubs.module_lib",
         "service-connectivity-pre-jarjar",
         "service-nearby-pre-jarjar",
+        "ServiceConnectivityResources",
         "unsupportedappusage",
     ],
     static_libs: [
