/*
 * Copyright (C) 2011 The Android Open Source Project
 *
 * Licensed under the Apache License, Version 2.0 (the "License");
 * you may not use this file except in compliance with the License.
 * You may obtain a copy of the License at
 *
 *      http://www.apache.org/licenses/LICENSE-2.0
 *
 * Unless required by applicable law or agreed to in writing, software
 * distributed under the License is distributed on an "AS IS" BASIS,
 * WITHOUT WARRANTIES OR CONDITIONS OF ANY KIND, either express or implied.
 * See the License for the specific language governing permissions and
 * limitations under the License.
 */

package com.android.server.net;

import static android.Manifest.permission.NETWORK_STATS_PROVIDER;
import static android.Manifest.permission.READ_NETWORK_USAGE_HISTORY;
import static android.Manifest.permission.UPDATE_DEVICE_STATS;
import static android.app.usage.NetworkStatsManager.PREFIX_DEV;
import static android.content.Intent.ACTION_SHUTDOWN;
import static android.content.Intent.ACTION_UID_REMOVED;
import static android.content.Intent.ACTION_USER_REMOVED;
import static android.content.Intent.EXTRA_UID;
import static android.content.pm.PackageManager.PERMISSION_GRANTED;
import static android.net.NetworkCapabilities.TRANSPORT_WIFI;
import static android.net.NetworkStats.DEFAULT_NETWORK_ALL;
import static android.net.NetworkStats.IFACE_ALL;
import static android.net.NetworkStats.IFACE_VT;
import static android.net.NetworkStats.INTERFACES_ALL;
import static android.net.NetworkStats.METERED_ALL;
import static android.net.NetworkStats.ROAMING_ALL;
import static android.net.NetworkStats.SET_ALL;
import static android.net.NetworkStats.SET_DEFAULT;
import static android.net.NetworkStats.SET_FOREGROUND;
import static android.net.NetworkStats.STATS_PER_IFACE;
import static android.net.NetworkStats.STATS_PER_UID;
import static android.net.NetworkStats.TAG_ALL;
import static android.net.NetworkStats.TAG_NONE;
import static android.net.NetworkStats.UID_ALL;
import static android.net.NetworkStatsHistory.FIELD_ALL;
import static android.net.NetworkTemplate.buildTemplateMobileWildcard;
import static android.net.NetworkTemplate.buildTemplateWifiWildcard;
import static android.net.TrafficStats.KB_IN_BYTES;
import static android.net.TrafficStats.MB_IN_BYTES;
import static android.net.TrafficStats.UID_TETHERING;
import static android.net.TrafficStats.UNSUPPORTED;
import static android.net.netstats.NetworkStatsDataMigrationUtils.PREFIX_UID;
import static android.net.netstats.NetworkStatsDataMigrationUtils.PREFIX_UID_TAG;
import static android.net.netstats.NetworkStatsDataMigrationUtils.PREFIX_XT;
import static android.os.Trace.TRACE_TAG_NETWORK;
import static android.system.OsConstants.ENOENT;
import static android.telephony.SubscriptionManager.INVALID_SUBSCRIPTION_ID;
import static android.text.format.DateUtils.DAY_IN_MILLIS;
import static android.text.format.DateUtils.HOUR_IN_MILLIS;
import static android.text.format.DateUtils.MINUTE_IN_MILLIS;
import static android.text.format.DateUtils.SECOND_IN_MILLIS;

import static com.android.net.module.util.NetworkCapabilitiesUtils.getDisplayTransport;
import static com.android.net.module.util.NetworkStatsUtils.LIMIT_GLOBAL_ALERT;

import android.annotation.NonNull;
import android.annotation.Nullable;
import android.annotation.TargetApi;
import android.app.AlarmManager;
import android.app.PendingIntent;
import android.app.usage.NetworkStatsManager;
import android.content.BroadcastReceiver;
import android.content.ContentResolver;
import android.content.Context;
import android.content.Intent;
import android.content.IntentFilter;
import android.content.pm.ApplicationInfo;
import android.content.pm.PackageManager;
import android.database.ContentObserver;
import android.net.DataUsageRequest;
import android.net.INetd;
import android.net.INetworkStatsService;
import android.net.INetworkStatsSession;
import android.net.Network;
import android.net.NetworkCapabilities;
import android.net.NetworkIdentity;
import android.net.NetworkIdentitySet;
import android.net.NetworkPolicyManager;
import android.net.NetworkSpecifier;
import android.net.NetworkStack;
import android.net.NetworkStateSnapshot;
import android.net.NetworkStats;
import android.net.NetworkStats.NonMonotonicObserver;
import android.net.NetworkStatsAccess;
import android.net.NetworkStatsCollection;
import android.net.NetworkStatsHistory;
import android.net.NetworkTemplate;
import android.net.TelephonyNetworkSpecifier;
import android.net.TetherStatsParcel;
import android.net.TetheringManager;
import android.net.TrafficStats;
import android.net.UnderlyingNetworkInfo;
import android.net.Uri;
import android.net.netstats.IUsageCallback;
import android.net.netstats.provider.INetworkStatsProvider;
import android.net.netstats.provider.INetworkStatsProviderCallback;
import android.net.netstats.provider.NetworkStatsProvider;
import android.os.Binder;
import android.os.Build;
import android.os.DropBoxManager;
import android.os.Environment;
import android.os.Handler;
import android.os.HandlerThread;
import android.os.IBinder;
import android.os.Looper;
import android.os.Message;
import android.os.PowerManager;
import android.os.RemoteException;
import android.os.ServiceSpecificException;
import android.os.SystemClock;
import android.os.Trace;
import android.os.UserHandle;
import android.provider.Settings;
import android.provider.Settings.Global;
import android.service.NetworkInterfaceProto;
import android.service.NetworkStatsServiceDumpProto;
import android.system.ErrnoException;
import android.telephony.PhoneStateListener;
import android.telephony.SubscriptionPlan;
import android.text.TextUtils;
import android.text.format.DateUtils;
import android.util.ArrayMap;
import android.util.ArraySet;
import android.util.EventLog;
import android.util.IndentingPrintWriter;
import android.util.Log;
import android.util.SparseIntArray;
import android.util.proto.ProtoOutputStream;

import com.android.internal.annotations.GuardedBy;
import com.android.internal.annotations.VisibleForTesting;
import com.android.internal.util.FileRotator;
import com.android.net.module.util.BaseNetdUnsolicitedEventListener;
import com.android.net.module.util.BestClock;
import com.android.net.module.util.BinderUtils;
import com.android.net.module.util.BpfMap;
import com.android.net.module.util.CollectionUtils;
import com.android.net.module.util.IBpfMap;
import com.android.net.module.util.LocationPermissionChecker;
import com.android.net.module.util.NetworkStatsUtils;
import com.android.net.module.util.PermissionUtils;
import com.android.net.module.util.Struct.U32;
import com.android.net.module.util.Struct.U8;

import java.io.File;
import java.io.FileDescriptor;
import java.io.FileOutputStream;
import java.io.IOException;
import java.io.PrintWriter;
import java.time.Clock;
import java.time.ZoneOffset;
import java.util.ArrayList;
import java.util.Arrays;
import java.util.Collections;
import java.util.HashMap;
import java.util.HashSet;
import java.util.List;
import java.util.Map;
import java.util.Objects;
import java.util.concurrent.CopyOnWriteArrayList;
import java.util.concurrent.Executor;
import java.util.concurrent.Semaphore;
import java.util.concurrent.TimeUnit;

/**
 * Collect and persist detailed network statistics, and provide this data to
 * other system services.
 */
@TargetApi(Build.VERSION_CODES.TIRAMISU)
public class NetworkStatsService extends INetworkStatsService.Stub {
    static {
        System.loadLibrary("service-connectivity");
    }

    static final String TAG = "NetworkStats";
    static final boolean LOGD = Log.isLoggable(TAG, Log.DEBUG);
    static final boolean LOGV = Log.isLoggable(TAG, Log.VERBOSE);

    // Perform polling and persist all (FLAG_PERSIST_ALL).
    private static final int MSG_PERFORM_POLL = 1;
    // Perform polling, persist network, and register the global alert again.
    private static final int MSG_PERFORM_POLL_REGISTER_ALERT = 2;
    private static final int MSG_NOTIFY_NETWORK_STATUS = 3;
    // A message for broadcasting ACTION_NETWORK_STATS_UPDATED in handler thread to prevent
    // deadlock.
    private static final int MSG_BROADCAST_NETWORK_STATS_UPDATED = 4;

    /** Flags to control detail level of poll event. */
    private static final int FLAG_PERSIST_NETWORK = 0x1;
    private static final int FLAG_PERSIST_UID = 0x2;
    private static final int FLAG_PERSIST_ALL = FLAG_PERSIST_NETWORK | FLAG_PERSIST_UID;
    private static final int FLAG_PERSIST_FORCE = 0x100;

    /**
     * When global alert quota is high, wait for this delay before processing each polling,
     * and do not schedule further polls once there is already one queued.
     * This avoids firing the global alert too often on devices with high transfer speeds and
     * high quota.
     */
    private static final int DEFAULT_PERFORM_POLL_DELAY_MS = 1000;

    private static final String TAG_NETSTATS_ERROR = "netstats_error";

    /**
     * EventLog tags used when logging into the event log. Note the values must be sync with
     * frameworks/base/services/core/java/com/android/server/EventLogTags.logtags to get correct
     * name translation.
      */
    private static final int LOG_TAG_NETSTATS_MOBILE_SAMPLE = 51100;
    private static final int LOG_TAG_NETSTATS_WIFI_SAMPLE = 51101;

    // TODO: Replace the hardcoded string and move it into ConnectivitySettingsManager.
    private static final String NETSTATS_COMBINE_SUBTYPE_ENABLED =
            "netstats_combine_subtype_enabled";

    private static final String UID_COUNTERSET_MAP_PATH =
            "/sys/fs/bpf/net_shared/map_netd_uid_counterset_map";
    private static final String COOKIE_TAG_MAP_PATH =
            "/sys/fs/bpf/net_shared/map_netd_cookie_tag_map";
    private static final String APP_UID_STATS_MAP_PATH =
            "/sys/fs/bpf/net_shared/map_netd_app_uid_stats_map";
    private static final String STATS_MAP_A_PATH =
            "/sys/fs/bpf/net_shared/map_netd_stats_map_A";
    private static final String STATS_MAP_B_PATH =
            "/sys/fs/bpf/net_shared/map_netd_stats_map_B";

    private final Context mContext;
    private final NetworkStatsFactory mStatsFactory;
    private final AlarmManager mAlarmManager;
    private final Clock mClock;
    private final NetworkStatsSettings mSettings;
    private final NetworkStatsObservers mStatsObservers;

    private final File mSystemDir;
    private final File mBaseDir;

    private final PowerManager.WakeLock mWakeLock;

    private final ContentObserver mContentObserver;
    private final ContentResolver mContentResolver;

    protected INetd mNetd;
    private final AlertObserver mAlertObserver = new AlertObserver();

    @VisibleForTesting
    public static final String ACTION_NETWORK_STATS_POLL =
            "com.android.server.action.NETWORK_STATS_POLL";
    public static final String ACTION_NETWORK_STATS_UPDATED =
            "com.android.server.action.NETWORK_STATS_UPDATED";

    private PendingIntent mPollIntent;

    /**
     * Settings that can be changed externally.
     */
    public interface NetworkStatsSettings {
        long getPollInterval();
        long getPollDelay();
        boolean getSampleEnabled();
        boolean getAugmentEnabled();
        /**
         * When enabled, all mobile data is reported under {@link NetworkTemplate#NETWORK_TYPE_ALL}.
         * When disabled, mobile data is broken down by a granular ratType representative of the
         * actual ratType. {@see android.app.usage.NetworkStatsManager#getCollapsedRatType}.
         * Enabling this decreases the level of detail but saves performance, disk space and
         * amount of data logged.
         */
        boolean getCombineSubtypeEnabled();

        class Config {
            public final long bucketDuration;
            public final long rotateAgeMillis;
            public final long deleteAgeMillis;

            public Config(long bucketDuration, long rotateAgeMillis, long deleteAgeMillis) {
                this.bucketDuration = bucketDuration;
                this.rotateAgeMillis = rotateAgeMillis;
                this.deleteAgeMillis = deleteAgeMillis;
            }
        }

        Config getDevConfig();
        Config getXtConfig();
        Config getUidConfig();
        Config getUidTagConfig();

        long getGlobalAlertBytes(long def);
        long getDevPersistBytes(long def);
        long getXtPersistBytes(long def);
        long getUidPersistBytes(long def);
        long getUidTagPersistBytes(long def);
    }

    private final Object mStatsLock = new Object();

    /** Set of currently active ifaces. */
    @GuardedBy("mStatsLock")
    private final ArrayMap<String, NetworkIdentitySet> mActiveIfaces = new ArrayMap<>();

    /** Set of currently active ifaces for UID stats. */
    @GuardedBy("mStatsLock")
    private final ArrayMap<String, NetworkIdentitySet> mActiveUidIfaces = new ArrayMap<>();

    /** Current default active iface. */
    @GuardedBy("mStatsLock")
    private String mActiveIface;

    /** Set of any ifaces associated with mobile networks since boot. */
    private volatile String[] mMobileIfaces = new String[0];

    /** Set of any ifaces associated with wifi networks since boot. */
    private volatile String[] mWifiIfaces = new String[0];

    /** Set of all ifaces currently used by traffic that does not explicitly specify a Network. */
    @GuardedBy("mStatsLock")
    private Network[] mDefaultNetworks = new Network[0];

    /** Last states of all networks sent from ConnectivityService. */
    @GuardedBy("mStatsLock")
    @Nullable
    private NetworkStateSnapshot[] mLastNetworkStateSnapshots = null;

    private final DropBoxNonMonotonicObserver mNonMonotonicObserver =
            new DropBoxNonMonotonicObserver();

    private static final int MAX_STATS_PROVIDER_POLL_WAIT_TIME_MS = 100;
    private final CopyOnWriteArrayList<NetworkStatsProviderCallbackImpl> mStatsProviderCbList =
            new CopyOnWriteArrayList<>();
    /** Semaphore used to wait for stats provider to respond to request stats update. */
    private final Semaphore mStatsProviderSem = new Semaphore(0, true);

    @GuardedBy("mStatsLock")
    private NetworkStatsRecorder mDevRecorder;
    @GuardedBy("mStatsLock")
    private NetworkStatsRecorder mXtRecorder;
    @GuardedBy("mStatsLock")
    private NetworkStatsRecorder mUidRecorder;
    @GuardedBy("mStatsLock")
    private NetworkStatsRecorder mUidTagRecorder;

    /** Cached {@link #mXtRecorder} stats. */
    @GuardedBy("mStatsLock")
    private NetworkStatsCollection mXtStatsCached;

    /**
     * Current counter sets for each UID.
     * TODO: maybe remove mActiveUidCounterSet and read UidCouneterSet value from mUidCounterSetMap
     * directly ? But if mActiveUidCounterSet would be accessed very frequently, maybe keep
     * mActiveUidCounterSet to avoid accessing kernel too frequently.
     */
    private SparseIntArray mActiveUidCounterSet = new SparseIntArray();
    private final IBpfMap<U32, U8> mUidCounterSetMap;
    private final IBpfMap<CookieTagMapKey, CookieTagMapValue> mCookieTagMap;
    private final IBpfMap<StatsMapKey, StatsMapValue> mStatsMapA;
    private final IBpfMap<StatsMapKey, StatsMapValue> mStatsMapB;
    private final IBpfMap<UidStatsMapKey, StatsMapValue> mAppUidStatsMap;

    /** Data layer operation counters for splicing into other structures. */
    private NetworkStats mUidOperations = new NetworkStats(0L, 10);

    @NonNull
    private final Handler mHandler;

    private volatile boolean mSystemReady;
    private long mPersistThreshold = 2 * MB_IN_BYTES;
    private long mGlobalAlertBytes;

    private static final long POLL_RATE_LIMIT_MS = 15_000;

    private long mLastStatsSessionPoll;

<<<<<<< HEAD
    /** Map from key {@code OpenSessionKey} to count of opened sessions */
    @GuardedBy("mOpenSessionCallsPerCaller")
=======
    private final Object mOpenSessionCallsLock = new Object();
    /**
     * Map from UID to number of opened sessions. This is used for rate-limt an app to open
     * session frequently
     */
    @GuardedBy("mOpenSessionCallsLock")
    private final SparseIntArray mOpenSessionCallsPerUid = new SparseIntArray();
    /**
     * Map from key {@code OpenSessionKey} to count of opened sessions. This is for recording
     * the caller of open session and it is only for debugging.
     */
    @GuardedBy("mOpenSessionCallsLock")
>>>>>>> 4ecf9dc1
    private final HashMap<OpenSessionKey, Integer> mOpenSessionCallsPerCaller = new HashMap<>();

    private final static int DUMP_STATS_SESSION_COUNT = 20;

    @NonNull
    private final Dependencies mDeps;

    @NonNull
    private final NetworkStatsSubscriptionsMonitor mNetworkStatsSubscriptionsMonitor;

    @NonNull
    private final LocationPermissionChecker mLocationPermissionChecker;

    @NonNull
    private final BpfInterfaceMapUpdater mInterfaceMapUpdater;

    private static @NonNull File getDefaultSystemDir() {
        return new File(Environment.getDataDirectory(), "system");
    }

    private static @NonNull File getDefaultBaseDir() {
        File baseDir = new File(getDefaultSystemDir(), "netstats");
        baseDir.mkdirs();
        return baseDir;
    }

    private static @NonNull Clock getDefaultClock() {
        return new BestClock(ZoneOffset.UTC, SystemClock.currentNetworkTimeClock(),
                Clock.systemUTC());
    }

    /**
     * This class is a key that used in {@code mOpenSessionCallsPerCaller} to identify the count of
     * the caller.
     */
    private static class OpenSessionKey {
<<<<<<< HEAD
        public final int mPid;
        public final int mUid;
        public final String mPackage;

        OpenSessionKey(int pid, int uid, @NonNull String packageName) {
            mPid = pid;
            mUid = uid;
            mPackage = packageName;
=======
        public final int uid;
        public final String packageName;

        OpenSessionKey(int uid, @NonNull String packageName) {
            this.uid = uid;
            this.packageName = packageName;
>>>>>>> 4ecf9dc1
        }

        @Override
        public String toString() {
            final StringBuilder sb = new StringBuilder();
            sb.append("{");
<<<<<<< HEAD
            sb.append("pid=").append(mPid).append(",");
            sb.append("uid=").append(mUid).append(",");
            sb.append("package=").append(mPackage);
=======
            sb.append("uid=").append(uid).append(",");
            sb.append("package=").append(packageName);
>>>>>>> 4ecf9dc1
            sb.append("}");
            return sb.toString();
        }

        @Override
        public boolean equals(@NonNull Object o) {
            if (this == o) return true;
            if (o.getClass() != getClass()) return false;

            final OpenSessionKey key = (OpenSessionKey) o;
<<<<<<< HEAD
            return mPid == key.mPid && mUid == key.mUid
                    && TextUtils.equals(mPackage, key.mPackage);
=======
            return this.uid == key.uid && TextUtils.equals(this.packageName, key.packageName);
>>>>>>> 4ecf9dc1
        }

        @Override
        public int hashCode() {
<<<<<<< HEAD
            return Objects.hash(mPid, mUid, mPackage);
=======
            return Objects.hash(uid, packageName);
>>>>>>> 4ecf9dc1
        }
    }

    private final class NetworkStatsHandler extends Handler {
        NetworkStatsHandler(@NonNull Looper looper) {
            super(looper);
        }

        @Override
        public void handleMessage(Message msg) {
            switch (msg.what) {
                case MSG_PERFORM_POLL: {
                    performPoll(FLAG_PERSIST_ALL);
                    break;
                }
                case MSG_NOTIFY_NETWORK_STATUS: {
                    // If no cached states, ignore.
                    if (mLastNetworkStateSnapshots == null) break;
                    // TODO (b/181642673): Protect mDefaultNetworks from concurrent accessing.
                    handleNotifyNetworkStatus(
                            mDefaultNetworks, mLastNetworkStateSnapshots, mActiveIface);
                    break;
                }
                case MSG_PERFORM_POLL_REGISTER_ALERT: {
                    performPoll(FLAG_PERSIST_NETWORK);
                    registerGlobalAlert();
                    break;
                }
                case MSG_BROADCAST_NETWORK_STATS_UPDATED: {
                    final Intent updatedIntent = new Intent(ACTION_NETWORK_STATS_UPDATED);
                    updatedIntent.setFlags(Intent.FLAG_RECEIVER_REGISTERED_ONLY);
                    mContext.sendBroadcastAsUser(updatedIntent, UserHandle.ALL,
                            READ_NETWORK_USAGE_HISTORY);
                    break;
                }
            }
        }
    }

    /** Creates a new NetworkStatsService */
    public static NetworkStatsService create(Context context) {
        AlarmManager alarmManager = (AlarmManager) context.getSystemService(Context.ALARM_SERVICE);
        PowerManager powerManager = (PowerManager) context.getSystemService(Context.POWER_SERVICE);
        PowerManager.WakeLock wakeLock =
                powerManager.newWakeLock(PowerManager.PARTIAL_WAKE_LOCK, TAG);
        final INetd netd = INetd.Stub.asInterface(
                (IBinder) context.getSystemService(Context.NETD_SERVICE));
        final NetworkStatsService service = new NetworkStatsService(context,
                INetd.Stub.asInterface((IBinder) context.getSystemService(Context.NETD_SERVICE)),
                alarmManager, wakeLock, getDefaultClock(),
                new DefaultNetworkStatsSettings(), new NetworkStatsFactory(context),
                new NetworkStatsObservers(), getDefaultSystemDir(), getDefaultBaseDir(),
                new Dependencies());

        return service;
    }

    // This must not be called outside of tests, even within the same package, as this constructor
    // does not register the local service. Use the create() helper above.
    @VisibleForTesting
    NetworkStatsService(Context context, INetd netd, AlarmManager alarmManager,
            PowerManager.WakeLock wakeLock, Clock clock, NetworkStatsSettings settings,
            NetworkStatsFactory factory, NetworkStatsObservers statsObservers, File systemDir,
            File baseDir, @NonNull Dependencies deps) {
        mContext = Objects.requireNonNull(context, "missing Context");
        mNetd = Objects.requireNonNull(netd, "missing Netd");
        mAlarmManager = Objects.requireNonNull(alarmManager, "missing AlarmManager");
        mClock = Objects.requireNonNull(clock, "missing Clock");
        mSettings = Objects.requireNonNull(settings, "missing NetworkStatsSettings");
        mWakeLock = Objects.requireNonNull(wakeLock, "missing WakeLock");
        mStatsFactory = Objects.requireNonNull(factory, "missing factory");
        mStatsObservers = Objects.requireNonNull(statsObservers, "missing NetworkStatsObservers");
        mSystemDir = Objects.requireNonNull(systemDir, "missing systemDir");
        mBaseDir = Objects.requireNonNull(baseDir, "missing baseDir");
        mDeps = Objects.requireNonNull(deps, "missing Dependencies");

        final HandlerThread handlerThread = mDeps.makeHandlerThread();
        handlerThread.start();
        mHandler = new NetworkStatsHandler(handlerThread.getLooper());
        mNetworkStatsSubscriptionsMonitor = deps.makeSubscriptionsMonitor(mContext,
                (command) -> mHandler.post(command) , this);
        mContentResolver = mContext.getContentResolver();
        mContentObserver = mDeps.makeContentObserver(mHandler, mSettings,
                mNetworkStatsSubscriptionsMonitor);
        mLocationPermissionChecker = mDeps.makeLocationPermissionChecker(mContext);
        mInterfaceMapUpdater = mDeps.makeBpfInterfaceMapUpdater(mContext, mHandler);
        mInterfaceMapUpdater.start();
        mUidCounterSetMap = mDeps.getUidCounterSetMap();
        mCookieTagMap = mDeps.getCookieTagMap();
        mStatsMapA = mDeps.getStatsMapA();
        mStatsMapB = mDeps.getStatsMapB();
        mAppUidStatsMap = mDeps.getAppUidStatsMap();
    }

    /**
     * Dependencies of NetworkStatsService, for injection in tests.
     */
    // TODO: Move more stuff into dependencies object.
    @VisibleForTesting
    public static class Dependencies {
        /**
         * Create a HandlerThread to use in NetworkStatsService.
         */
        @NonNull
        public HandlerThread makeHandlerThread() {
            return new HandlerThread(TAG);
        }

        /**
         * Create a {@link NetworkStatsSubscriptionsMonitor}, can be used to monitor RAT change
         * event in NetworkStatsService.
         */
        @NonNull
        public NetworkStatsSubscriptionsMonitor makeSubscriptionsMonitor(@NonNull Context context,
                @NonNull Executor executor, @NonNull NetworkStatsService service) {
            // TODO: Update RatType passively in NSS, instead of querying into the monitor
            //  when notifyNetworkStatus.
            return new NetworkStatsSubscriptionsMonitor(context, executor,
                    (subscriberId, type) -> service.handleOnCollapsedRatTypeChanged());
        }

        /**
         * Create a ContentObserver instance which is used to observe settings changes,
         * and dispatch onChange events on handler thread.
         */
        public @NonNull ContentObserver makeContentObserver(@NonNull Handler handler,
                @NonNull NetworkStatsSettings settings,
                @NonNull NetworkStatsSubscriptionsMonitor monitor) {
            return new ContentObserver(handler) {
                @Override
                public void onChange(boolean selfChange, @NonNull Uri uri) {
                    if (!settings.getCombineSubtypeEnabled()) {
                        monitor.start();
                    } else {
                        monitor.stop();
                    }
                }
            };
        }

        /**
         * @see LocationPermissionChecker
         */
        public LocationPermissionChecker makeLocationPermissionChecker(final Context context) {
            return new LocationPermissionChecker(context);
        }

        /** Create BpfInterfaceMapUpdater to update bpf interface map. */
        @NonNull
        public BpfInterfaceMapUpdater makeBpfInterfaceMapUpdater(
                @NonNull Context ctx, @NonNull Handler handler) {
            return new BpfInterfaceMapUpdater(ctx, handler);
        }

        /** Get counter sets map for each UID. */
        public IBpfMap<U32, U8> getUidCounterSetMap() {
            try {
                return new BpfMap<U32, U8>(UID_COUNTERSET_MAP_PATH, BpfMap.BPF_F_RDWR,
                        U32.class, U8.class);
            } catch (ErrnoException e) {
                Log.wtf(TAG, "Cannot open uid counter set map: " + e);
                return null;
            }
        }

        /** Gets the cookie tag map */
        public IBpfMap<CookieTagMapKey, CookieTagMapValue> getCookieTagMap() {
            try {
                return new BpfMap<CookieTagMapKey, CookieTagMapValue>(COOKIE_TAG_MAP_PATH,
                        BpfMap.BPF_F_RDWR, CookieTagMapKey.class, CookieTagMapValue.class);
            } catch (ErrnoException e) {
                Log.wtf(TAG, "Cannot open cookie tag map: " + e);
                return null;
            }
        }

        /** Gets stats map A */
        public IBpfMap<StatsMapKey, StatsMapValue> getStatsMapA() {
            try {
                return new BpfMap<StatsMapKey, StatsMapValue>(STATS_MAP_A_PATH,
                        BpfMap.BPF_F_RDWR, StatsMapKey.class, StatsMapValue.class);
            } catch (ErrnoException e) {
                Log.wtf(TAG, "Cannot open stats map A: " + e);
                return null;
            }
        }

        /** Gets stats map B */
        public IBpfMap<StatsMapKey, StatsMapValue> getStatsMapB() {
            try {
                return new BpfMap<StatsMapKey, StatsMapValue>(STATS_MAP_B_PATH,
                        BpfMap.BPF_F_RDWR, StatsMapKey.class, StatsMapValue.class);
            } catch (ErrnoException e) {
                Log.wtf(TAG, "Cannot open stats map B: " + e);
                return null;
            }
        }

        /** Gets the uid stats map */
        public IBpfMap<UidStatsMapKey, StatsMapValue> getAppUidStatsMap() {
            try {
                return new BpfMap<UidStatsMapKey, StatsMapValue>(APP_UID_STATS_MAP_PATH,
                        BpfMap.BPF_F_RDWR, UidStatsMapKey.class, StatsMapValue.class);
            } catch (ErrnoException e) {
                Log.wtf(TAG, "Cannot open app uid stats map: " + e);
                return null;
            }
        }
    }

    /**
     * Observer that watches for {@link INetdUnsolicitedEventListener} alerts.
     */
    @VisibleForTesting
    public class AlertObserver extends BaseNetdUnsolicitedEventListener {
        @Override
        public void onQuotaLimitReached(@NonNull String alertName, @NonNull String ifName) {
            PermissionUtils.enforceNetworkStackPermission(mContext);

            if (LIMIT_GLOBAL_ALERT.equals(alertName)) {
                // kick off background poll to collect network stats unless there is already
                // such a call pending; UID stats are handled during normal polling interval.
                if (!mHandler.hasMessages(MSG_PERFORM_POLL_REGISTER_ALERT)) {
                    mHandler.sendEmptyMessageDelayed(MSG_PERFORM_POLL_REGISTER_ALERT,
                            mSettings.getPollDelay());
                }
            }
        }
    }

    public void systemReady() {
        synchronized (mStatsLock) {
            mSystemReady = true;

            // create data recorders along with historical rotators
            mDevRecorder = buildRecorder(PREFIX_DEV, mSettings.getDevConfig(), false);
            mXtRecorder = buildRecorder(PREFIX_XT, mSettings.getXtConfig(), false);
            mUidRecorder = buildRecorder(PREFIX_UID, mSettings.getUidConfig(), false);
            mUidTagRecorder = buildRecorder(PREFIX_UID_TAG, mSettings.getUidTagConfig(), true);

            updatePersistThresholdsLocked();

            // upgrade any legacy stats, migrating them to rotated files
            maybeUpgradeLegacyStatsLocked();

            // read historical network stats from disk, since policy service
            // might need them right away.
            mXtStatsCached = mXtRecorder.getOrLoadCompleteLocked();

            // bootstrap initial stats to prevent double-counting later
            bootstrapStatsLocked();
        }

        // watch for tethering changes
        final TetheringManager tetheringManager = mContext.getSystemService(TetheringManager.class);
        tetheringManager.registerTetheringEventCallback(
                (command) -> mHandler.post(command), mTetherListener);

        // listen for periodic polling events
        final IntentFilter pollFilter = new IntentFilter(ACTION_NETWORK_STATS_POLL);
        mContext.registerReceiver(mPollReceiver, pollFilter, READ_NETWORK_USAGE_HISTORY, mHandler);

        // listen for uid removal to clean stats
        final IntentFilter removedFilter = new IntentFilter(ACTION_UID_REMOVED);
        mContext.registerReceiver(mRemovedReceiver, removedFilter, null, mHandler);

        // listen for user changes to clean stats
        final IntentFilter userFilter = new IntentFilter(ACTION_USER_REMOVED);
        mContext.registerReceiver(mUserReceiver, userFilter, null, mHandler);

        // persist stats during clean shutdown
        final IntentFilter shutdownFilter = new IntentFilter(ACTION_SHUTDOWN);
        mContext.registerReceiver(mShutdownReceiver, shutdownFilter);

        try {
            mNetd.registerUnsolicitedEventListener(mAlertObserver);
        } catch (RemoteException | ServiceSpecificException e) {
            Log.wtf(TAG, "Error registering event listener :", e);
        }

        //  schedule periodic pall alarm based on {@link NetworkStatsSettings#getPollInterval()}.
        final PendingIntent pollIntent =
                PendingIntent.getBroadcast(mContext, 0, new Intent(ACTION_NETWORK_STATS_POLL),
                        PendingIntent.FLAG_IMMUTABLE);

        final long currentRealtime = SystemClock.elapsedRealtime();
        mAlarmManager.setInexactRepeating(AlarmManager.ELAPSED_REALTIME, currentRealtime,
                mSettings.getPollInterval(), pollIntent);

        mContentResolver.registerContentObserver(Settings.Global
                .getUriFor(NETSTATS_COMBINE_SUBTYPE_ENABLED),
                        false /* notifyForDescendants */, mContentObserver);

        // Post a runnable on handler thread to call onChange(). It's for getting current value of
        // NETSTATS_COMBINE_SUBTYPE_ENABLED to decide start or stop monitoring RAT type changes.
        mHandler.post(() -> mContentObserver.onChange(false, Settings.Global
                .getUriFor(NETSTATS_COMBINE_SUBTYPE_ENABLED)));

        registerGlobalAlert();
    }

    private NetworkStatsRecorder buildRecorder(
            String prefix, NetworkStatsSettings.Config config, boolean includeTags) {
        final DropBoxManager dropBox = (DropBoxManager) mContext.getSystemService(
                Context.DROPBOX_SERVICE);
        return new NetworkStatsRecorder(new FileRotator(
                mBaseDir, prefix, config.rotateAgeMillis, config.deleteAgeMillis),
                mNonMonotonicObserver, dropBox, prefix, config.bucketDuration, includeTags);
    }

    @GuardedBy("mStatsLock")
    private void shutdownLocked() {
        final TetheringManager tetheringManager = mContext.getSystemService(TetheringManager.class);
        tetheringManager.unregisterTetheringEventCallback(mTetherListener);
        mContext.unregisterReceiver(mPollReceiver);
        mContext.unregisterReceiver(mRemovedReceiver);
        mContext.unregisterReceiver(mUserReceiver);
        mContext.unregisterReceiver(mShutdownReceiver);

        if (!mSettings.getCombineSubtypeEnabled()) {
            mNetworkStatsSubscriptionsMonitor.stop();
        }

        mContentResolver.unregisterContentObserver(mContentObserver);

        final long currentTime = mClock.millis();

        // persist any pending stats
        mDevRecorder.forcePersistLocked(currentTime);
        mXtRecorder.forcePersistLocked(currentTime);
        mUidRecorder.forcePersistLocked(currentTime);
        mUidTagRecorder.forcePersistLocked(currentTime);

        mSystemReady = false;
    }

    @GuardedBy("mStatsLock")
    private void maybeUpgradeLegacyStatsLocked() {
        File file;
        try {
            file = new File(mSystemDir, "netstats.bin");
            if (file.exists()) {
                mDevRecorder.importLegacyNetworkLocked(file);
                file.delete();
            }

            file = new File(mSystemDir, "netstats_xt.bin");
            if (file.exists()) {
                file.delete();
            }

            file = new File(mSystemDir, "netstats_uid.bin");
            if (file.exists()) {
                mUidRecorder.importLegacyUidLocked(file);
                mUidTagRecorder.importLegacyUidLocked(file);
                file.delete();
            }
        } catch (IOException e) {
            Log.wtf(TAG, "problem during legacy upgrade", e);
        } catch (OutOfMemoryError e) {
            Log.wtf(TAG, "problem during legacy upgrade", e);
        }
    }

    /**
     * Register for a global alert that is delivered through {@link AlertObserver}
     * or {@link NetworkStatsProviderCallback#onAlertReached()} once a threshold amount of data has
     * been transferred.
     */
    private void registerGlobalAlert() {
        try {
            mNetd.bandwidthSetGlobalAlert(mGlobalAlertBytes);
        } catch (IllegalStateException e) {
            Log.w(TAG, "problem registering for global alert: " + e);
        } catch (RemoteException e) {
            // ignored; service lives in system_server
        }
        invokeForAllStatsProviderCallbacks((cb) -> cb.mProvider.onSetAlert(mGlobalAlertBytes));
    }

    @Override
    public INetworkStatsSession openSession() {
        return openSessionInternal(NetworkStatsManager.FLAG_AUGMENT_WITH_SUBSCRIPTION_PLAN, null);
    }

    @Override
    public INetworkStatsSession openSessionForUsageStats(int flags, String callingPackage) {
        return openSessionInternal(flags, callingPackage);
    }

    private boolean isRateLimitedForPoll(@NonNull OpenSessionKey key) {
        final long lastCallTime;
        final long now = SystemClock.elapsedRealtime();

<<<<<<< HEAD
        synchronized (mOpenSessionCallsPerCaller) {
            Integer calls = mOpenSessionCallsPerCaller.get(key);
            if (calls == null) {
                mOpenSessionCallsPerCaller.put((key), 1);
            } else {
                mOpenSessionCallsPerCaller.put(key, Integer.sum(calls, 1));
            }
=======
        synchronized (mOpenSessionCallsLock) {
            Integer callsPerCaller = mOpenSessionCallsPerCaller.get(key);
            if (callsPerCaller == null) {
                mOpenSessionCallsPerCaller.put((key), 1);
            } else {
                mOpenSessionCallsPerCaller.put(key, Integer.sum(callsPerCaller, 1));
            }

            int callsPerUid = mOpenSessionCallsPerUid.get(key.uid, 0);
            mOpenSessionCallsPerUid.put(key.uid, callsPerUid + 1);

            if (key.uid == android.os.Process.SYSTEM_UID) {
                return false;
            }

            // To avoid a non-system user to be rate-limited after system users open sessions,
            // so update mLastStatsSessionPoll after checked if the uid is SYSTEM_UID.
>>>>>>> 4ecf9dc1
            lastCallTime = mLastStatsSessionPoll;
            mLastStatsSessionPoll = now;
        }

        if (key.mUid == android.os.Process.SYSTEM_UID) {
            return false;
        }

        return now - lastCallTime < POLL_RATE_LIMIT_MS;
    }

    private int restrictFlagsForCaller(int flags, @NonNull String callingPackage) {
        // All non-privileged callers are not allowed to turn off POLL_ON_OPEN.
        final boolean isPrivileged = PermissionUtils.checkAnyPermissionOf(mContext,
                NetworkStack.PERMISSION_MAINLINE_NETWORK_STACK,
                android.Manifest.permission.NETWORK_STACK);
        if (!isPrivileged) {
            flags |= NetworkStatsManager.FLAG_POLL_ON_OPEN;
        }
        // Non-system uids are rate limited for POLL_ON_OPEN.
        final int callingPid = Binder.getCallingPid();
        final int callingUid = Binder.getCallingUid();
<<<<<<< HEAD
        final OpenSessionKey key = new OpenSessionKey(callingPid, callingUid, callingPackage);
=======
        final OpenSessionKey key = new OpenSessionKey(callingUid, callingPackage);
>>>>>>> 4ecf9dc1
        flags = isRateLimitedForPoll(key)
                ? flags & (~NetworkStatsManager.FLAG_POLL_ON_OPEN)
                : flags;
        return flags;
    }

    private INetworkStatsSession openSessionInternal(final int flags, final String callingPackage) {
        final int restrictedFlags = restrictFlagsForCaller(flags, callingPackage);
        if ((restrictedFlags & (NetworkStatsManager.FLAG_POLL_ON_OPEN
                | NetworkStatsManager.FLAG_POLL_FORCE)) != 0) {
            final long ident = Binder.clearCallingIdentity();
            try {
                performPoll(FLAG_PERSIST_ALL);
            } finally {
                Binder.restoreCallingIdentity(ident);
            }
        }

        // return an IBinder which holds strong references to any loaded stats
        // for its lifetime; when caller closes only weak references remain.

        return new INetworkStatsSession.Stub() {
            private final int mCallingUid = Binder.getCallingUid();
            private final String mCallingPackage = callingPackage;
            private final @NetworkStatsAccess.Level int mAccessLevel = checkAccessLevel(
                    callingPackage);

            private NetworkStatsCollection mUidComplete;
            private NetworkStatsCollection mUidTagComplete;

            private NetworkStatsCollection getUidComplete() {
                synchronized (mStatsLock) {
                    if (mUidComplete == null) {
                        mUidComplete = mUidRecorder.getOrLoadCompleteLocked();
                    }
                    return mUidComplete;
                }
            }

            private NetworkStatsCollection getUidTagComplete() {
                synchronized (mStatsLock) {
                    if (mUidTagComplete == null) {
                        mUidTagComplete = mUidTagRecorder.getOrLoadCompleteLocked();
                    }
                    return mUidTagComplete;
                }
            }

            @Override
            public int[] getRelevantUids() {
                return getUidComplete().getRelevantUids(mAccessLevel);
            }

            @Override
            public NetworkStats getDeviceSummaryForNetwork(
                    NetworkTemplate template, long start, long end) {
                enforceTemplatePermissions(template, callingPackage);
                return internalGetSummaryForNetwork(template, restrictedFlags, start, end,
                        mAccessLevel, mCallingUid);
            }

            @Override
            public NetworkStats getSummaryForNetwork(
                    NetworkTemplate template, long start, long end) {
                enforceTemplatePermissions(template, callingPackage);
                return internalGetSummaryForNetwork(template, restrictedFlags, start, end,
                        mAccessLevel, mCallingUid);
            }

            // TODO: Remove this after all callers are removed.
            @Override
            public NetworkStatsHistory getHistoryForNetwork(NetworkTemplate template, int fields) {
                enforceTemplatePermissions(template, callingPackage);
                return internalGetHistoryForNetwork(template, restrictedFlags, fields,
                        mAccessLevel, mCallingUid, Long.MIN_VALUE, Long.MAX_VALUE);
            }

            @Override
            public NetworkStatsHistory getHistoryIntervalForNetwork(NetworkTemplate template,
                    int fields, long start, long end) {
                enforceTemplatePermissions(template, callingPackage);
                // TODO(b/200768422): Redact returned history if the template is location
                //  sensitive but the caller is not privileged.
                return internalGetHistoryForNetwork(template, restrictedFlags, fields,
                        mAccessLevel, mCallingUid, start, end);
            }

            @Override
            public NetworkStats getSummaryForAllUid(
                    NetworkTemplate template, long start, long end, boolean includeTags) {
                enforceTemplatePermissions(template, callingPackage);
                try {
                    final NetworkStats stats = getUidComplete()
                            .getSummary(template, start, end, mAccessLevel, mCallingUid);
                    if (includeTags) {
                        final NetworkStats tagStats = getUidTagComplete()
                                .getSummary(template, start, end, mAccessLevel, mCallingUid);
                        stats.combineAllValues(tagStats);
                    }
                    return stats;
                } catch (NullPointerException e) {
                    throw e;
                }
            }

            @Override
            public NetworkStats getTaggedSummaryForAllUid(
                    NetworkTemplate template, long start, long end) {
                enforceTemplatePermissions(template, callingPackage);
                try {
                    final NetworkStats tagStats = getUidTagComplete()
                            .getSummary(template, start, end, mAccessLevel, mCallingUid);
                    return tagStats;
                } catch (NullPointerException e) {
                    throw e;
                }
            }

            @Override
            public NetworkStatsHistory getHistoryForUid(
                    NetworkTemplate template, int uid, int set, int tag, int fields) {
                enforceTemplatePermissions(template, callingPackage);
                // NOTE: We don't augment UID-level statistics
                if (tag == TAG_NONE) {
                    return getUidComplete().getHistory(template, null, uid, set, tag, fields,
                            Long.MIN_VALUE, Long.MAX_VALUE, mAccessLevel, mCallingUid);
                } else {
                    return getUidTagComplete().getHistory(template, null, uid, set, tag, fields,
                            Long.MIN_VALUE, Long.MAX_VALUE, mAccessLevel, mCallingUid);
                }
            }

            @Override
            public NetworkStatsHistory getHistoryIntervalForUid(
                    NetworkTemplate template, int uid, int set, int tag, int fields,
                    long start, long end) {
                enforceTemplatePermissions(template, callingPackage);
                // TODO(b/200768422): Redact returned history if the template is location
                //  sensitive but the caller is not privileged.
                // NOTE: We don't augment UID-level statistics
                if (tag == TAG_NONE) {
                    return getUidComplete().getHistory(template, null, uid, set, tag, fields,
                            start, end, mAccessLevel, mCallingUid);
                } else if (uid == Binder.getCallingUid()) {
                    return getUidTagComplete().getHistory(template, null, uid, set, tag, fields,
                            start, end, mAccessLevel, mCallingUid);
                } else {
                    throw new SecurityException("Calling package " + mCallingPackage
                            + " cannot access tag information from a different uid");
                }
            }

            @Override
            public void close() {
                mUidComplete = null;
                mUidTagComplete = null;
            }
        };
    }

    private void enforceTemplatePermissions(@NonNull NetworkTemplate template,
            @NonNull String callingPackage) {
        // For a template with wifi network keys, it is possible for a malicious
        // client to track the user locations via querying data usage. Thus, enforce
        // fine location permission check.
        if (!template.getWifiNetworkKeys().isEmpty()) {
            final boolean canAccessFineLocation = mLocationPermissionChecker
                    .checkCallersLocationPermission(callingPackage,
                    null /* featureId */,
                            Binder.getCallingUid(),
                            false /* coarseForTargetSdkLessThanQ */,
                            null /* message */);
            if (!canAccessFineLocation) {
                throw new SecurityException("Access fine location is required when querying"
                        + " with wifi network keys, make sure the app has the necessary"
                        + "permissions and the location toggle is on.");
            }
        }
    }

    private @NetworkStatsAccess.Level int checkAccessLevel(String callingPackage) {
        return NetworkStatsAccess.checkAccessLevel(
                mContext, Binder.getCallingPid(), Binder.getCallingUid(), callingPackage);
    }

    /**
     * Find the most relevant {@link SubscriptionPlan} for the given
     * {@link NetworkTemplate} and flags. This is typically used to augment
     * local measurement results to match a known anchor from the carrier.
     */
    private SubscriptionPlan resolveSubscriptionPlan(NetworkTemplate template, int flags) {
        SubscriptionPlan plan = null;
        if ((flags & NetworkStatsManager.FLAG_AUGMENT_WITH_SUBSCRIPTION_PLAN) != 0
                && mSettings.getAugmentEnabled()) {
            if (LOGD) Log.d(TAG, "Resolving plan for " + template);
            final long token = Binder.clearCallingIdentity();
            try {
                plan = mContext.getSystemService(NetworkPolicyManager.class)
                        .getSubscriptionPlan(template);
            } finally {
                Binder.restoreCallingIdentity(token);
            }
            if (LOGD) Log.d(TAG, "Resolved to plan " + plan);
        }
        return plan;
    }

    /**
     * Return network summary, splicing between DEV and XT stats when
     * appropriate.
     */
    private NetworkStats internalGetSummaryForNetwork(NetworkTemplate template, int flags,
            long start, long end, @NetworkStatsAccess.Level int accessLevel, int callingUid) {
        // We've been using pure XT stats long enough that we no longer need to
        // splice DEV and XT together.
        final NetworkStatsHistory history = internalGetHistoryForNetwork(template, flags, FIELD_ALL,
                accessLevel, callingUid, start, end);

        final long now = System.currentTimeMillis();
        final NetworkStatsHistory.Entry entry = history.getValues(start, end, now, null);

        final NetworkStats stats = new NetworkStats(end - start, 1);
        stats.insertEntry(new NetworkStats.Entry(IFACE_ALL, UID_ALL, SET_ALL, TAG_NONE,
                METERED_ALL, ROAMING_ALL, DEFAULT_NETWORK_ALL, entry.rxBytes, entry.rxPackets,
                entry.txBytes, entry.txPackets, entry.operations));
        return stats;
    }

    /**
     * Return network history, splicing between DEV and XT stats when
     * appropriate.
     */
    private NetworkStatsHistory internalGetHistoryForNetwork(NetworkTemplate template,
            int flags, int fields, @NetworkStatsAccess.Level int accessLevel, int callingUid,
            long start, long end) {
        // We've been using pure XT stats long enough that we no longer need to
        // splice DEV and XT together.
        final SubscriptionPlan augmentPlan = resolveSubscriptionPlan(template, flags);
        synchronized (mStatsLock) {
            return mXtStatsCached.getHistory(template, augmentPlan,
                    UID_ALL, SET_ALL, TAG_NONE, fields, start, end, accessLevel, callingUid);
        }
    }

    private long getNetworkTotalBytes(NetworkTemplate template, long start, long end) {
        assertSystemReady();

        return internalGetSummaryForNetwork(template,
                NetworkStatsManager.FLAG_AUGMENT_WITH_SUBSCRIPTION_PLAN, start, end,
                NetworkStatsAccess.Level.DEVICE, Binder.getCallingUid()).getTotalBytes();
    }

    private NetworkStats getNetworkUidBytes(NetworkTemplate template, long start, long end) {
        assertSystemReady();

        final NetworkStatsCollection uidComplete;
        synchronized (mStatsLock) {
            uidComplete = mUidRecorder.getOrLoadCompleteLocked();
        }
        return uidComplete.getSummary(template, start, end, NetworkStatsAccess.Level.DEVICE,
                android.os.Process.SYSTEM_UID);
    }

    @Override
    public NetworkStats getDataLayerSnapshotForUid(int uid) throws RemoteException {
        if (Binder.getCallingUid() != uid) {
            Log.w(TAG, "Snapshots only available for calling UID");
            return new NetworkStats(SystemClock.elapsedRealtime(), 0);
        }

        // TODO: switch to data layer stats once kernel exports
        // for now, read network layer stats and flatten across all ifaces.
        // This function is used to query NeworkStats for calle's uid. The only caller method
        // TrafficStats#getDataLayerSnapshotForUid alrady claim no special permission to query
        // its own NetworkStats.
        final long ident = Binder.clearCallingIdentity();
        final NetworkStats networkLayer;
        try {
            networkLayer = readNetworkStatsUidDetail(uid, INTERFACES_ALL, TAG_ALL);
        } finally {
            Binder.restoreCallingIdentity(ident);
        }

        // splice in operation counts
        networkLayer.spliceOperationsFrom(mUidOperations);

        final NetworkStats dataLayer = new NetworkStats(
                networkLayer.getElapsedRealtime(), networkLayer.size());

        NetworkStats.Entry entry = null;
        for (int i = 0; i < networkLayer.size(); i++) {
            entry = networkLayer.getValues(i, entry);
            entry.iface = IFACE_ALL;
            dataLayer.combineValues(entry);
        }

        return dataLayer;
    }

    @Override
    public NetworkStats getUidStatsForTransport(int transport) {
        PermissionUtils.enforceNetworkStackPermission(mContext);
        try {
            final String[] relevantIfaces =
                    transport == TRANSPORT_WIFI ? mWifiIfaces : mMobileIfaces;
            // TODO(b/215633405) : mMobileIfaces and mWifiIfaces already contain the stacked
            // interfaces, so this is not useful, remove it.
            final String[] ifacesToQuery =
                    mStatsFactory.augmentWithStackedInterfaces(relevantIfaces);
            return getNetworkStatsUidDetail(ifacesToQuery);
        } catch (RemoteException e) {
            Log.wtf(TAG, "Error compiling UID stats", e);
            return new NetworkStats(0L, 0);
        }
    }

    @Override
    public String[] getMobileIfaces() {
        // TODO (b/192758557): Remove debug log.
        if (CollectionUtils.contains(mMobileIfaces, null)) {
            throw new NullPointerException(
                    "null element in mMobileIfaces: " + Arrays.toString(mMobileIfaces));
        }
        return mMobileIfaces.clone();
    }

    @Override
    public void incrementOperationCount(int uid, int tag, int operationCount) {
        if (Binder.getCallingUid() != uid) {
            mContext.enforceCallingOrSelfPermission(UPDATE_DEVICE_STATS, TAG);
        }

        if (operationCount < 0) {
            throw new IllegalArgumentException("operation count can only be incremented");
        }
        if (tag == TAG_NONE) {
            throw new IllegalArgumentException("operation count must have specific tag");
        }

        synchronized (mStatsLock) {
            final int set = mActiveUidCounterSet.get(uid, SET_DEFAULT);
            mUidOperations.combineValues(
                    mActiveIface, uid, set, tag, 0L, 0L, 0L, 0L, operationCount);
            mUidOperations.combineValues(
                    mActiveIface, uid, set, TAG_NONE, 0L, 0L, 0L, 0L, operationCount);
        }
    }

    private void setKernelCounterSet(int uid, int set) {
        if (mUidCounterSetMap == null) {
            Log.wtf(TAG, "Fail to set UidCounterSet: Null bpf map");
            return;
        }

        if (set == SET_DEFAULT) {
            try {
                mUidCounterSetMap.deleteEntry(new U32(uid));
            } catch (ErrnoException e) {
                Log.w(TAG, "UidCounterSetMap.deleteEntry(" + uid + ") failed with errno: " + e);
            }
            return;
        }

        try {
            mUidCounterSetMap.updateEntry(new U32(uid), new U8((short) set));
        } catch (ErrnoException e) {
            Log.w(TAG, "UidCounterSetMap.updateEntry(" + uid + ", " + set
                    + ") failed with errno: " + e);
        }
    }

    @VisibleForTesting
    public void noteUidForeground(int uid, boolean uidForeground) {
        PermissionUtils.enforceNetworkStackPermission(mContext);
        synchronized (mStatsLock) {
            final int set = uidForeground ? SET_FOREGROUND : SET_DEFAULT;
            final int oldSet = mActiveUidCounterSet.get(uid, SET_DEFAULT);
            if (oldSet != set) {
                mActiveUidCounterSet.put(uid, set);
                setKernelCounterSet(uid, set);
            }
        }
    }

    /**
     * Notify {@code NetworkStatsService} about network status changed.
     */
    public void notifyNetworkStatus(
            @NonNull Network[] defaultNetworks,
            @NonNull NetworkStateSnapshot[] networkStates,
            @Nullable String activeIface,
            @NonNull UnderlyingNetworkInfo[] underlyingNetworkInfos) {
        PermissionUtils.enforceNetworkStackPermission(mContext);

        final long token = Binder.clearCallingIdentity();
        try {
            handleNotifyNetworkStatus(defaultNetworks, networkStates, activeIface);
        } finally {
            Binder.restoreCallingIdentity(token);
        }

        // Update the VPN underlying interfaces only after the poll is made and tun data has been
        // migrated. Otherwise the migration would use the new interfaces instead of the ones that
        // were current when the polled data was transferred.
        mStatsFactory.updateUnderlyingNetworkInfos(underlyingNetworkInfos);
    }

    @Override
    public void forceUpdate() {
        PermissionUtils.enforceNetworkStackPermission(mContext);

        final long token = Binder.clearCallingIdentity();
        try {
            performPoll(FLAG_PERSIST_ALL);
        } finally {
            Binder.restoreCallingIdentity(token);
        }
    }

    /** Advise persistence threshold; may be overridden internally. */
    public void advisePersistThreshold(long thresholdBytes) {
        PermissionUtils.enforceNetworkStackPermission(mContext);
        // clamp threshold into safe range
        mPersistThreshold = NetworkStatsUtils.constrain(thresholdBytes,
                128 * KB_IN_BYTES, 2 * MB_IN_BYTES);
        if (LOGV) {
            Log.v(TAG, "advisePersistThreshold() given " + thresholdBytes + ", clamped to "
                    + mPersistThreshold);
        }

        final long oldGlobalAlertBytes = mGlobalAlertBytes;

        // update and persist if beyond new thresholds
        final long currentTime = mClock.millis();
        synchronized (mStatsLock) {
            if (!mSystemReady) return;

            updatePersistThresholdsLocked();

            mDevRecorder.maybePersistLocked(currentTime);
            mXtRecorder.maybePersistLocked(currentTime);
            mUidRecorder.maybePersistLocked(currentTime);
            mUidTagRecorder.maybePersistLocked(currentTime);
        }

        if (oldGlobalAlertBytes != mGlobalAlertBytes) {
            registerGlobalAlert();
        }
    }

    @Override
    public DataUsageRequest registerUsageCallback(@NonNull String callingPackage,
                @NonNull DataUsageRequest request, @NonNull IUsageCallback callback) {
        Objects.requireNonNull(callingPackage, "calling package is null");
        Objects.requireNonNull(request, "DataUsageRequest is null");
        Objects.requireNonNull(request.template, "NetworkTemplate is null");
        Objects.requireNonNull(callback, "callback is null");

        final int callingPid = Binder.getCallingPid();
        final int callingUid = Binder.getCallingUid();
        @NetworkStatsAccess.Level int accessLevel = checkAccessLevel(callingPackage);
        DataUsageRequest normalizedRequest;
        final long token = Binder.clearCallingIdentity();
        try {
            normalizedRequest = mStatsObservers.register(mContext,
                    request, callback, callingPid, callingUid, callingPackage, accessLevel);
        } finally {
            Binder.restoreCallingIdentity(token);
        }

        // Create baseline stats
        mHandler.sendMessage(mHandler.obtainMessage(MSG_PERFORM_POLL));

        return normalizedRequest;
   }

    @Override
    public void unregisterUsageRequest(DataUsageRequest request) {
        Objects.requireNonNull(request, "DataUsageRequest is null");

        int callingUid = Binder.getCallingUid();
        final long token = Binder.clearCallingIdentity();
        try {
            mStatsObservers.unregister(request, callingUid);
        } finally {
            Binder.restoreCallingIdentity(token);
        }
    }

    @Override
    public long getUidStats(int uid, int type) {
        final int callingUid = Binder.getCallingUid();
        if (callingUid != android.os.Process.SYSTEM_UID && callingUid != uid) {
            return UNSUPPORTED;
        }
        return nativeGetUidStat(uid, type);
    }

    @Override
    public long getIfaceStats(@NonNull String iface, int type) {
        Objects.requireNonNull(iface);
        long nativeIfaceStats = nativeGetIfaceStat(iface, type);
        if (nativeIfaceStats == -1) {
            return nativeIfaceStats;
        } else {
            // When tethering offload is in use, nativeIfaceStats does not contain usage from
            // offload, add it back here. Note that the included statistics might be stale
            // since polling newest stats from hardware might impact system health and not
            // suitable for TrafficStats API use cases.
            return nativeIfaceStats + getProviderIfaceStats(iface, type);
        }
    }

    @Override
    public long getTotalStats(int type) {
        long nativeTotalStats = nativeGetTotalStat(type);
        if (nativeTotalStats == -1) {
            return nativeTotalStats;
        } else {
            // Refer to comment in getIfaceStats
            return nativeTotalStats + getProviderIfaceStats(IFACE_ALL, type);
        }
    }

    private long getProviderIfaceStats(@Nullable String iface, int type) {
        final NetworkStats providerSnapshot = getNetworkStatsFromProviders(STATS_PER_IFACE);
        final HashSet<String> limitIfaces;
        if (iface == IFACE_ALL) {
            limitIfaces = null;
        } else {
            limitIfaces = new HashSet<>();
            limitIfaces.add(iface);
        }
        final NetworkStats.Entry entry = providerSnapshot.getTotal(null, limitIfaces);
        switch (type) {
            case TrafficStats.TYPE_RX_BYTES:
                return entry.rxBytes;
            case TrafficStats.TYPE_RX_PACKETS:
                return entry.rxPackets;
            case TrafficStats.TYPE_TX_BYTES:
                return entry.txBytes;
            case TrafficStats.TYPE_TX_PACKETS:
                return entry.txPackets;
            default:
                return 0;
        }
    }

    /**
     * Update {@link NetworkStatsRecorder} and {@link #mGlobalAlertBytes} to
     * reflect current {@link #mPersistThreshold} value. Always defers to
     * {@link Global} values when defined.
     */
    @GuardedBy("mStatsLock")
    private void updatePersistThresholdsLocked() {
        mDevRecorder.setPersistThreshold(mSettings.getDevPersistBytes(mPersistThreshold));
        mXtRecorder.setPersistThreshold(mSettings.getXtPersistBytes(mPersistThreshold));
        mUidRecorder.setPersistThreshold(mSettings.getUidPersistBytes(mPersistThreshold));
        mUidTagRecorder.setPersistThreshold(mSettings.getUidTagPersistBytes(mPersistThreshold));
        mGlobalAlertBytes = mSettings.getGlobalAlertBytes(mPersistThreshold);
    }

    /**
     * Listener that watches for {@link TetheringManager} to claim interface pairs.
     */
    private final TetheringManager.TetheringEventCallback mTetherListener =
            new TetheringManager.TetheringEventCallback() {
                @Override
                public void onUpstreamChanged(@Nullable Network network) {
                    performPoll(FLAG_PERSIST_NETWORK);
                }
            };

    private BroadcastReceiver mPollReceiver = new BroadcastReceiver() {
        @Override
        public void onReceive(Context context, Intent intent) {
            // on background handler thread, and verified UPDATE_DEVICE_STATS
            // permission above.
            performPoll(FLAG_PERSIST_ALL);

            // verify that we're watching global alert
            registerGlobalAlert();
        }
    };

    private BroadcastReceiver mRemovedReceiver = new BroadcastReceiver() {
        @Override
        public void onReceive(Context context, Intent intent) {
            // on background handler thread, and UID_REMOVED is protected
            // broadcast.

            final int uid = intent.getIntExtra(EXTRA_UID, -1);
            if (uid == -1) return;

            synchronized (mStatsLock) {
                mWakeLock.acquire();
                try {
                    removeUidsLocked(uid);
                } finally {
                    mWakeLock.release();
                }
            }
        }
    };

    private BroadcastReceiver mUserReceiver = new BroadcastReceiver() {
        @Override
        public void onReceive(Context context, Intent intent) {
            // On background handler thread, and USER_REMOVED is protected
            // broadcast.

            final UserHandle userHandle = intent.getParcelableExtra(Intent.EXTRA_USER);
            if (userHandle == null) return;

            synchronized (mStatsLock) {
                mWakeLock.acquire();
                try {
                    removeUserLocked(userHandle);
                } finally {
                    mWakeLock.release();
                }
            }
        }
    };

    private BroadcastReceiver mShutdownReceiver = new BroadcastReceiver() {
        @Override
        public void onReceive(Context context, Intent intent) {
            // SHUTDOWN is protected broadcast.
            synchronized (mStatsLock) {
                shutdownLocked();
            }
        }
    };

    /**
     * Handle collapsed RAT type changed event.
     */
    @VisibleForTesting
    public void handleOnCollapsedRatTypeChanged() {
        // Protect service from frequently updating. Remove pending messages if any.
        mHandler.removeMessages(MSG_NOTIFY_NETWORK_STATUS);
        mHandler.sendMessageDelayed(
                mHandler.obtainMessage(MSG_NOTIFY_NETWORK_STATUS), mSettings.getPollDelay());
    }

    private void handleNotifyNetworkStatus(
            Network[] defaultNetworks,
            NetworkStateSnapshot[] snapshots,
            String activeIface) {
        synchronized (mStatsLock) {
            mWakeLock.acquire();
            try {
                mActiveIface = activeIface;
                handleNotifyNetworkStatusLocked(defaultNetworks, snapshots);
            } finally {
                mWakeLock.release();
            }
        }
    }

    /**
     * Inspect all current {@link NetworkStateSnapshot}s to derive mapping from {@code iface} to
     * {@link NetworkStatsHistory}. When multiple networks are active on a single {@code iface},
     * they are combined under a single {@link NetworkIdentitySet}.
     */
    @GuardedBy("mStatsLock")
    private void handleNotifyNetworkStatusLocked(@NonNull Network[] defaultNetworks,
            @NonNull NetworkStateSnapshot[] snapshots) {
        if (!mSystemReady) return;
        if (LOGV) Log.v(TAG, "handleNotifyNetworkStatusLocked()");

        // take one last stats snapshot before updating iface mapping. this
        // isn't perfect, since the kernel may already be counting traffic from
        // the updated network.

        // poll, but only persist network stats to keep codepath fast. UID stats
        // will be persisted during next alarm poll event.
        performPollLocked(FLAG_PERSIST_NETWORK);

        // Rebuild active interfaces based on connected networks
        mActiveIfaces.clear();
        mActiveUidIfaces.clear();
        // Update the list of default networks.
        mDefaultNetworks = defaultNetworks;

        mLastNetworkStateSnapshots = snapshots;

        final boolean combineSubtypeEnabled = mSettings.getCombineSubtypeEnabled();
        final ArraySet<String> mobileIfaces = new ArraySet<>();
        final ArraySet<String> wifiIfaces = new ArraySet<>();
        for (NetworkStateSnapshot snapshot : snapshots) {
            final int displayTransport =
                    getDisplayTransport(snapshot.getNetworkCapabilities().getTransportTypes());
            final boolean isMobile = (NetworkCapabilities.TRANSPORT_CELLULAR == displayTransport);
            final boolean isWifi = (NetworkCapabilities.TRANSPORT_WIFI == displayTransport);
            final boolean isDefault = CollectionUtils.contains(
                    mDefaultNetworks, snapshot.getNetwork());
            final int ratType = combineSubtypeEnabled ? NetworkTemplate.NETWORK_TYPE_ALL
                    : getRatTypeForStateSnapshot(snapshot);
            final NetworkIdentity ident = NetworkIdentity.buildNetworkIdentity(mContext, snapshot,
                    isDefault, ratType);

            // Traffic occurring on the base interface is always counted for
            // both total usage and UID details.
            final String baseIface = snapshot.getLinkProperties().getInterfaceName();
            if (baseIface != null) {
                findOrCreateNetworkIdentitySet(mActiveIfaces, baseIface).add(ident);
                findOrCreateNetworkIdentitySet(mActiveUidIfaces, baseIface).add(ident);

                // Build a separate virtual interface for VT (Video Telephony) data usage.
                // Only do this when IMS is not metered, but VT is metered.
                // If IMS is metered, then the IMS network usage has already included VT usage.
                // VT is considered always metered in framework's layer. If VT is not metered
                // per carrier's policy, modem will report 0 usage for VT calls.
                if (snapshot.getNetworkCapabilities().hasCapability(
                        NetworkCapabilities.NET_CAPABILITY_IMS) && !ident.isMetered()) {

                    // Copy the identify from IMS one but mark it as metered.
                    NetworkIdentity vtIdent = new NetworkIdentity.Builder()
                            .setType(ident.getType())
                            .setRatType(ident.getRatType())
                            .setSubscriberId(ident.getSubscriberId())
                            .setWifiNetworkKey(ident.getWifiNetworkKey())
                            .setRoaming(ident.isRoaming()).setMetered(true)
                            .setDefaultNetwork(true)
                            .setOemManaged(ident.getOemManaged())
                            .setSubId(ident.getSubId()).build();
                    final String ifaceVt = IFACE_VT + getSubIdForMobile(snapshot);
                    findOrCreateNetworkIdentitySet(mActiveIfaces, ifaceVt).add(vtIdent);
                    findOrCreateNetworkIdentitySet(mActiveUidIfaces, ifaceVt).add(vtIdent);
                }

                if (isMobile) {
                    mobileIfaces.add(baseIface);
                }
                if (isWifi) {
                    wifiIfaces.add(baseIface);
                }
            }

            // Traffic occurring on stacked interfaces is usually clatd.
            //
            // UID stats are always counted on the stacked interface and never on the base
            // interface, because the packets on the base interface do not actually match
            // application sockets (they're not IPv4) and thus the app uid is not known.
            // For receive this is obvious: packets must be translated from IPv6 to IPv4
            // before the application socket can be found.
            // For transmit: either they go through the clat daemon which by virtue of going
            // through userspace strips the original socket association during the IPv4 to
            // IPv6 translation process, or they are offloaded by eBPF, which doesn't:
            // However, on an ebpf device the accounting is done in cgroup ebpf hooks,
            // which don't trigger again post ebpf translation.
            // (as such stats accounted to the clat uid are ignored)
            //
            // Interface stats are more complicated.
            //
            // eBPF offloaded 464xlat'ed packets never hit base interface ip6tables, and thus
            // *all* statistics are collected by iptables on the stacked v4-* interface.
            //
            // Additionally for ingress all packets bound for the clat IPv6 address are dropped
            // in ip6tables raw prerouting and thus even non-offloaded packets are only
            // accounted for on the stacked interface.
            //
            // For egress, packets subject to eBPF offload never appear on the base interface
            // and only appear on the stacked interface. Thus to ensure packets increment
            // interface stats, we must collate data from stacked interfaces. For xt_qtaguid
            // (or non eBPF offloaded) TX they would appear on both, however egress interface
            // accounting is explicitly bypassed for traffic from the clat uid.
            //
            // TODO: This code might be combined to above code.
            for (String iface : snapshot.getLinkProperties().getAllInterfaceNames()) {
                // baseIface has been handled, so ignore it.
                if (TextUtils.equals(baseIface, iface)) continue;
                if (iface != null) {
                    findOrCreateNetworkIdentitySet(mActiveIfaces, iface).add(ident);
                    findOrCreateNetworkIdentitySet(mActiveUidIfaces, iface).add(ident);
                    if (isMobile) {
                        mobileIfaces.add(iface);
                    }
                    if (isWifi) {
                        wifiIfaces.add(iface);
                    }

                    mStatsFactory.noteStackedIface(iface, baseIface);
                }
            }
        }

        mMobileIfaces = mobileIfaces.toArray(new String[0]);
        mWifiIfaces = wifiIfaces.toArray(new String[0]);
        // TODO (b/192758557): Remove debug log.
        if (CollectionUtils.contains(mMobileIfaces, null)) {
            throw new NullPointerException(
                    "null element in mMobileIfaces: " + Arrays.toString(mMobileIfaces));
        }
        if (CollectionUtils.contains(mWifiIfaces, null)) {
            throw new NullPointerException(
                    "null element in mWifiIfaces: " + Arrays.toString(mWifiIfaces));
        }
    }

    private static int getSubIdForMobile(@NonNull NetworkStateSnapshot state) {
        if (!state.getNetworkCapabilities().hasTransport(NetworkCapabilities.TRANSPORT_CELLULAR)) {
            throw new IllegalArgumentException("Mobile state need capability TRANSPORT_CELLULAR");
        }

        final NetworkSpecifier spec = state.getNetworkCapabilities().getNetworkSpecifier();
        if (spec instanceof TelephonyNetworkSpecifier) {
             return ((TelephonyNetworkSpecifier) spec).getSubscriptionId();
        } else {
            Log.wtf(TAG, "getSubIdForState invalid NetworkSpecifier");
            return INVALID_SUBSCRIPTION_ID;
        }
    }

    /**
     * For networks with {@code TRANSPORT_CELLULAR}, get ratType that was obtained through
     * {@link PhoneStateListener}. Otherwise, return 0 given that other networks with different
     * transport types do not actually fill this value.
     */
    private int getRatTypeForStateSnapshot(@NonNull NetworkStateSnapshot state) {
        if (!state.getNetworkCapabilities().hasTransport(NetworkCapabilities.TRANSPORT_CELLULAR)) {
            return 0;
        }

        return mNetworkStatsSubscriptionsMonitor.getRatTypeForSubscriberId(state.getSubscriberId());
    }

    private static <K> NetworkIdentitySet findOrCreateNetworkIdentitySet(
            ArrayMap<K, NetworkIdentitySet> map, K key) {
        NetworkIdentitySet ident = map.get(key);
        if (ident == null) {
            ident = new NetworkIdentitySet();
            map.put(key, ident);
        }
        return ident;
    }

    @GuardedBy("mStatsLock")
    private void recordSnapshotLocked(long currentTime) throws RemoteException {
        // snapshot and record current counters; read UID stats first to
        // avoid over counting dev stats.
        Trace.traceBegin(TRACE_TAG_NETWORK, "snapshotUid");
        final NetworkStats uidSnapshot = getNetworkStatsUidDetail(INTERFACES_ALL);
        Trace.traceEnd(TRACE_TAG_NETWORK);
        Trace.traceBegin(TRACE_TAG_NETWORK, "snapshotXt");
        final NetworkStats xtSnapshot = readNetworkStatsSummaryXt();
        Trace.traceEnd(TRACE_TAG_NETWORK);
        Trace.traceBegin(TRACE_TAG_NETWORK, "snapshotDev");
        final NetworkStats devSnapshot = readNetworkStatsSummaryDev();
        Trace.traceEnd(TRACE_TAG_NETWORK);

        // Snapshot for dev/xt stats from all custom stats providers. Counts per-interface data
        // from stats providers that isn't already counted by dev and XT stats.
        Trace.traceBegin(TRACE_TAG_NETWORK, "snapshotStatsProvider");
        final NetworkStats providersnapshot = getNetworkStatsFromProviders(STATS_PER_IFACE);
        Trace.traceEnd(TRACE_TAG_NETWORK);
        xtSnapshot.combineAllValues(providersnapshot);
        devSnapshot.combineAllValues(providersnapshot);

        // For xt/dev, we pass a null VPN array because usage is aggregated by UID, so VPN traffic
        // can't be reattributed to responsible apps.
        Trace.traceBegin(TRACE_TAG_NETWORK, "recordDev");
        mDevRecorder.recordSnapshotLocked(devSnapshot, mActiveIfaces, currentTime);
        Trace.traceEnd(TRACE_TAG_NETWORK);
        Trace.traceBegin(TRACE_TAG_NETWORK, "recordXt");
        mXtRecorder.recordSnapshotLocked(xtSnapshot, mActiveIfaces, currentTime);
        Trace.traceEnd(TRACE_TAG_NETWORK);

        // For per-UID stats, pass the VPN info so VPN traffic is reattributed to responsible apps.
        Trace.traceBegin(TRACE_TAG_NETWORK, "recordUid");
        mUidRecorder.recordSnapshotLocked(uidSnapshot, mActiveUidIfaces, currentTime);
        Trace.traceEnd(TRACE_TAG_NETWORK);
        Trace.traceBegin(TRACE_TAG_NETWORK, "recordUidTag");
        mUidTagRecorder.recordSnapshotLocked(uidSnapshot, mActiveUidIfaces, currentTime);
        Trace.traceEnd(TRACE_TAG_NETWORK);

        // We need to make copies of member fields that are sent to the observer to avoid
        // a race condition between the service handler thread and the observer's
        mStatsObservers.updateStats(xtSnapshot, uidSnapshot, new ArrayMap<>(mActiveIfaces),
                new ArrayMap<>(mActiveUidIfaces), currentTime);
    }

    /**
     * Bootstrap initial stats snapshot, usually during {@link #systemReady()}
     * so we have baseline values without double-counting.
     */
    @GuardedBy("mStatsLock")
    private void bootstrapStatsLocked() {
        final long currentTime = mClock.millis();

        try {
            recordSnapshotLocked(currentTime);
        } catch (IllegalStateException e) {
            Log.w(TAG, "problem reading network stats: " + e);
        } catch (RemoteException e) {
            // ignored; service lives in system_server
        }
    }

    private void performPoll(int flags) {
        synchronized (mStatsLock) {
            mWakeLock.acquire();

            try {
                performPollLocked(flags);
            } finally {
                mWakeLock.release();
            }
        }
    }

    /**
     * Periodic poll operation, reading current statistics and recording into
     * {@link NetworkStatsHistory}.
     */
    @GuardedBy("mStatsLock")
    private void performPollLocked(int flags) {
        if (!mSystemReady) return;
        if (LOGV) Log.v(TAG, "performPollLocked(flags=0x" + Integer.toHexString(flags) + ")");
        Trace.traceBegin(TRACE_TAG_NETWORK, "performPollLocked");

        final boolean persistNetwork = (flags & FLAG_PERSIST_NETWORK) != 0;
        final boolean persistUid = (flags & FLAG_PERSIST_UID) != 0;
        final boolean persistForce = (flags & FLAG_PERSIST_FORCE) != 0;

        performPollFromProvidersLocked();

        // TODO: consider marking "untrusted" times in historical stats
        final long currentTime = mClock.millis();

        try {
            recordSnapshotLocked(currentTime);
        } catch (IllegalStateException e) {
            Log.wtf(TAG, "problem reading network stats", e);
            return;
        } catch (RemoteException e) {
            // ignored; service lives in system_server
            return;
        }

        // persist any pending data depending on requested flags
        Trace.traceBegin(TRACE_TAG_NETWORK, "[persisting]");
        if (persistForce) {
            mDevRecorder.forcePersistLocked(currentTime);
            mXtRecorder.forcePersistLocked(currentTime);
            mUidRecorder.forcePersistLocked(currentTime);
            mUidTagRecorder.forcePersistLocked(currentTime);
        } else {
            if (persistNetwork) {
                mDevRecorder.maybePersistLocked(currentTime);
                mXtRecorder.maybePersistLocked(currentTime);
            }
            if (persistUid) {
                mUidRecorder.maybePersistLocked(currentTime);
                mUidTagRecorder.maybePersistLocked(currentTime);
            }
        }
        Trace.traceEnd(TRACE_TAG_NETWORK);

        if (mSettings.getSampleEnabled()) {
            // sample stats after each full poll
            performSampleLocked();
        }

        // finally, dispatch updated event to any listeners
        mHandler.sendMessage(mHandler.obtainMessage(MSG_BROADCAST_NETWORK_STATS_UPDATED));

        Trace.traceEnd(TRACE_TAG_NETWORK);
    }

    @GuardedBy("mStatsLock")
    private void performPollFromProvidersLocked() {
        // Request asynchronous stats update from all providers for next poll. And wait a bit of
        // time to allow providers report-in given that normally binder call should be fast. Note
        // that size of list might be changed because addition/removing at the same time. For
        // addition, the stats of the missed provider can only be collected in next poll;
        // for removal, wait might take up to MAX_STATS_PROVIDER_POLL_WAIT_TIME_MS
        // once that happened.
        // TODO: request with a valid token.
        Trace.traceBegin(TRACE_TAG_NETWORK, "provider.requestStatsUpdate");
        final int registeredCallbackCount = mStatsProviderCbList.size();
        mStatsProviderSem.drainPermits();
        invokeForAllStatsProviderCallbacks(
                (cb) -> cb.mProvider.onRequestStatsUpdate(0 /* unused */));
        try {
            mStatsProviderSem.tryAcquire(registeredCallbackCount,
                    MAX_STATS_PROVIDER_POLL_WAIT_TIME_MS, TimeUnit.MILLISECONDS);
        } catch (InterruptedException e) {
            // Strictly speaking it's possible a provider happened to deliver between the timeout
            // and the log, and that doesn't matter too much as this is just a debug log.
            Log.d(TAG, "requestStatsUpdate - providers responded "
                    + mStatsProviderSem.availablePermits()
                    + "/" + registeredCallbackCount + " : " + e);
        }
        Trace.traceEnd(TRACE_TAG_NETWORK);
    }

    /**
     * Sample recent statistics summary into {@link EventLog}.
     */
    @GuardedBy("mStatsLock")
    private void performSampleLocked() {
        // TODO: migrate trustedtime fixes to separate binary log events
        final long currentTime = mClock.millis();

        NetworkTemplate template;
        NetworkStats.Entry devTotal;
        NetworkStats.Entry xtTotal;
        NetworkStats.Entry uidTotal;

        // collect mobile sample
        template = buildTemplateMobileWildcard();
        devTotal = mDevRecorder.getTotalSinceBootLocked(template);
        xtTotal = mXtRecorder.getTotalSinceBootLocked(template);
        uidTotal = mUidRecorder.getTotalSinceBootLocked(template);

        EventLog.writeEvent(LOG_TAG_NETSTATS_MOBILE_SAMPLE,
                devTotal.rxBytes, devTotal.rxPackets, devTotal.txBytes, devTotal.txPackets,
                xtTotal.rxBytes, xtTotal.rxPackets, xtTotal.txBytes, xtTotal.txPackets,
                uidTotal.rxBytes, uidTotal.rxPackets, uidTotal.txBytes, uidTotal.txPackets,
                currentTime);

        // collect wifi sample
        template = buildTemplateWifiWildcard();
        devTotal = mDevRecorder.getTotalSinceBootLocked(template);
        xtTotal = mXtRecorder.getTotalSinceBootLocked(template);
        uidTotal = mUidRecorder.getTotalSinceBootLocked(template);

        EventLog.writeEvent(LOG_TAG_NETSTATS_WIFI_SAMPLE,
                devTotal.rxBytes, devTotal.rxPackets, devTotal.txBytes, devTotal.txPackets,
                xtTotal.rxBytes, xtTotal.rxPackets, xtTotal.txBytes, xtTotal.txPackets,
                uidTotal.rxBytes, uidTotal.rxPackets, uidTotal.txBytes, uidTotal.txPackets,
                currentTime);
    }

    // deleteKernelTagData can ignore ENOENT; otherwise we should log an error
    private void logErrorIfNotErrNoent(final ErrnoException e, final String msg) {
        if (e.errno != ENOENT) Log.e(TAG, msg, e);
    }

    private <K extends StatsMapKey, V extends StatsMapValue> void deleteStatsMapTagData(
            IBpfMap<K, V> statsMap, int uid) {
        try {
            statsMap.forEach((key, value) -> {
                if (key.uid == uid) {
                    try {
                        statsMap.deleteEntry(key);
                    } catch (ErrnoException e) {
                        logErrorIfNotErrNoent(e, "Failed to delete data(uid = " + key.uid + ")");
                    }
                }
            });
        } catch (ErrnoException e) {
            Log.e(TAG, "FAILED to delete tag data from stats map", e);
        }
    }

    /**
     * Deletes uid tag data from CookieTagMap, StatsMapA, StatsMapB, and UidStatsMap
     * @param uid
     */
    private void deleteKernelTagData(int uid) {
        try {
            mCookieTagMap.forEach((key, value) -> {
                // If SkDestroyListener deletes the socket tag while this code is running,
                // forEach will either restart iteration from the beginning or return null,
                // depending on when the deletion happens.
                // If it returns null, continue iteration to delete the data and in fact it would
                // just iterate from first key because BpfMap#getNextKey would return first key
                // if the current key is not exist.
                if (value != null && value.uid == uid) {
                    try {
                        mCookieTagMap.deleteEntry(key);
                    } catch (ErrnoException e) {
                        logErrorIfNotErrNoent(e, "Failed to delete data(cookie = " + key + ")");
                    }
                }
            });
        } catch (ErrnoException e) {
            Log.e(TAG, "Failed to delete tag data from cookie tag map", e);
        }

        deleteStatsMapTagData(mStatsMapA, uid);
        deleteStatsMapTagData(mStatsMapB, uid);

        try {
            mUidCounterSetMap.deleteEntry(new U32(uid));
        } catch (ErrnoException e) {
            logErrorIfNotErrNoent(e, "Failed to delete tag data from uid counter set map");
        }

        try {
            mAppUidStatsMap.deleteEntry(new UidStatsMapKey(uid));
        } catch (ErrnoException e) {
            logErrorIfNotErrNoent(e, "Failed to delete tag data from app uid stats map");
        }
    }

    /**
     * Clean up {@link #mUidRecorder} after UID is removed.
     */
    @GuardedBy("mStatsLock")
    private void removeUidsLocked(int... uids) {
        if (LOGV) Log.v(TAG, "removeUidsLocked() for UIDs " + Arrays.toString(uids));

        // Perform one last poll before removing
        performPollLocked(FLAG_PERSIST_ALL);

        mUidRecorder.removeUidsLocked(uids);
        mUidTagRecorder.removeUidsLocked(uids);

        // Clear kernel stats associated with UID
        for (int uid : uids) {
            deleteKernelTagData(uid);
        }

       // TODO: Remove the UID's entries from mOpenSessionCallsPerUid and
       // mOpenSessionCallsPerCaller
    }

    /**
     * Clean up {@link #mUidRecorder} after user is removed.
     */
    @GuardedBy("mStatsLock")
    private void removeUserLocked(@NonNull UserHandle userHandle) {
        if (LOGV) Log.v(TAG, "removeUserLocked() for UserHandle=" + userHandle);

        // Build list of UIDs that we should clean up
        final ArrayList<Integer> uids = new ArrayList<>();
        final List<ApplicationInfo> apps = mContext.getPackageManager().getInstalledApplications(
                PackageManager.MATCH_ANY_USER
                | PackageManager.MATCH_DISABLED_COMPONENTS);
        for (ApplicationInfo app : apps) {
            final int uid = userHandle.getUid(app.uid);
            uids.add(uid);
        }

        removeUidsLocked(CollectionUtils.toIntArray(uids));
    }

    /**
     * Set the warning and limit to all registered custom network stats providers.
     * Note that invocation of any interface will be sent to all providers.
     */
    public void setStatsProviderWarningAndLimitAsync(
            @NonNull String iface, long warning, long limit) {
        PermissionUtils.enforceNetworkStackPermission(mContext);
        if (LOGV) {
            Log.v(TAG, "setStatsProviderWarningAndLimitAsync("
                    + iface + "," + warning + "," + limit + ")");
        }
        invokeForAllStatsProviderCallbacks((cb) -> cb.mProvider.onSetWarningAndLimit(iface,
                warning, limit));
    }

    @Override
    protected void dump(FileDescriptor fd, PrintWriter rawWriter, String[] args) {
        if (!PermissionUtils.checkDumpPermission(mContext, TAG, rawWriter)) return;

        long duration = DateUtils.DAY_IN_MILLIS;
        final HashSet<String> argSet = new HashSet<String>();
        for (String arg : args) {
            argSet.add(arg);

            if (arg.startsWith("--duration=")) {
                try {
                    duration = Long.parseLong(arg.substring(11));
                } catch (NumberFormatException ignored) {
                }
            }
        }

        // usage: dumpsys netstats --full --uid --tag --poll --checkin
        final boolean poll = argSet.contains("--poll") || argSet.contains("poll");
        final boolean checkin = argSet.contains("--checkin");
        final boolean fullHistory = argSet.contains("--full") || argSet.contains("full");
        final boolean includeUid = argSet.contains("--uid") || argSet.contains("detail");
        final boolean includeTag = argSet.contains("--tag") || argSet.contains("detail");

        final IndentingPrintWriter pw = new IndentingPrintWriter(rawWriter, "  ");

        synchronized (mStatsLock) {
            if (args.length > 0 && "--proto".equals(args[0])) {
                // In this case ignore all other arguments.
                dumpProtoLocked(fd);
                return;
            }

            if (poll) {
                performPollLocked(FLAG_PERSIST_ALL | FLAG_PERSIST_FORCE);
                pw.println("Forced poll");
                return;
            }

            if (checkin) {
                final long end = System.currentTimeMillis();
                final long start = end - duration;

                pw.print("v1,");
                pw.print(start / SECOND_IN_MILLIS); pw.print(',');
                pw.print(end / SECOND_IN_MILLIS); pw.println();

                pw.println("xt");
                mXtRecorder.dumpCheckin(rawWriter, start, end);

                if (includeUid) {
                    pw.println("uid");
                    mUidRecorder.dumpCheckin(rawWriter, start, end);
                }
                if (includeTag) {
                    pw.println("tag");
                    mUidTagRecorder.dumpCheckin(rawWriter, start, end);
                }
                return;
            }

            pw.println("Configs:");
            pw.increaseIndent();
            pw.print(NETSTATS_COMBINE_SUBTYPE_ENABLED, mSettings.getCombineSubtypeEnabled());
            pw.println();
            pw.decreaseIndent();

            pw.println("Active interfaces:");
            pw.increaseIndent();
            for (int i = 0; i < mActiveIfaces.size(); i++) {
                pw.print("iface", mActiveIfaces.keyAt(i));
                pw.print("ident", mActiveIfaces.valueAt(i));
                pw.println();
            }
            pw.decreaseIndent();

            pw.println("Active UID interfaces:");
            pw.increaseIndent();
            for (int i = 0; i < mActiveUidIfaces.size(); i++) {
                pw.print("iface", mActiveUidIfaces.keyAt(i));
                pw.print("ident", mActiveUidIfaces.valueAt(i));
                pw.println();
            }
            pw.decreaseIndent();

            // Get the top openSession callers
            final HashMap calls;
<<<<<<< HEAD
            synchronized (mOpenSessionCallsPerCaller) {
=======
            synchronized (mOpenSessionCallsLock) {
>>>>>>> 4ecf9dc1
                calls = new HashMap<>(mOpenSessionCallsPerCaller);
            }
            final List<Map.Entry<OpenSessionKey, Integer>> list = new ArrayList<>(calls.entrySet());
            Collections.sort(list,
                    (left, right) -> Integer.compare(left.getValue(), right.getValue()));
            final int num = list.size();
            final int end = Math.max(0, num - DUMP_STATS_SESSION_COUNT);
            pw.println("Top openSession callers:");
            pw.increaseIndent();
            for (int j = num - 1; j >= end; j--) {
                final Map.Entry<OpenSessionKey, Integer> entry = list.get(j);
                pw.print(entry.getKey()); pw.print("="); pw.println(entry.getValue());

            }
            pw.decreaseIndent();
            pw.println();

            pw.println("Stats Providers:");
            pw.increaseIndent();
            invokeForAllStatsProviderCallbacks((cb) -> {
                pw.println(cb.mTag + " Xt:");
                pw.increaseIndent();
                pw.print(cb.getCachedStats(STATS_PER_IFACE).toString());
                pw.decreaseIndent();
                if (includeUid) {
                    pw.println(cb.mTag + " Uid:");
                    pw.increaseIndent();
                    pw.print(cb.getCachedStats(STATS_PER_UID).toString());
                    pw.decreaseIndent();
                }
            });
            pw.decreaseIndent();
            pw.println();

            pw.println("Stats Observers:");
            pw.increaseIndent();
            mStatsObservers.dump(pw);
            pw.decreaseIndent();
            pw.println();

            pw.println("Dev stats:");
            pw.increaseIndent();
            mDevRecorder.dumpLocked(pw, fullHistory);
            pw.decreaseIndent();

            pw.println("Xt stats:");
            pw.increaseIndent();
            mXtRecorder.dumpLocked(pw, fullHistory);
            pw.decreaseIndent();

            if (includeUid) {
                pw.println("UID stats:");
                pw.increaseIndent();
                mUidRecorder.dumpLocked(pw, fullHistory);
                pw.decreaseIndent();
            }

            if (includeTag) {
                pw.println("UID tag stats:");
                pw.increaseIndent();
                mUidTagRecorder.dumpLocked(pw, fullHistory);
                pw.decreaseIndent();
            }
        }
    }

    @GuardedBy("mStatsLock")
    private void dumpProtoLocked(FileDescriptor fd) {
        final ProtoOutputStream proto = new ProtoOutputStream(new FileOutputStream(fd));

        // TODO Right now it writes all history.  Should it limit to the "since-boot" log?

        dumpInterfaces(proto, NetworkStatsServiceDumpProto.ACTIVE_INTERFACES,
                mActiveIfaces);
        dumpInterfaces(proto, NetworkStatsServiceDumpProto.ACTIVE_UID_INTERFACES,
                mActiveUidIfaces);
        mDevRecorder.dumpDebugLocked(proto, NetworkStatsServiceDumpProto.DEV_STATS);
        mXtRecorder.dumpDebugLocked(proto, NetworkStatsServiceDumpProto.XT_STATS);
        mUidRecorder.dumpDebugLocked(proto, NetworkStatsServiceDumpProto.UID_STATS);
        mUidTagRecorder.dumpDebugLocked(proto,
                NetworkStatsServiceDumpProto.UID_TAG_STATS);

        proto.flush();
    }

    private static void dumpInterfaces(ProtoOutputStream proto, long tag,
            ArrayMap<String, NetworkIdentitySet> ifaces) {
        for (int i = 0; i < ifaces.size(); i++) {
            final long start = proto.start(tag);

            proto.write(NetworkInterfaceProto.INTERFACE, ifaces.keyAt(i));
            ifaces.valueAt(i).dumpDebug(proto, NetworkInterfaceProto.IDENTITIES);

            proto.end(start);
        }
    }

    private NetworkStats readNetworkStatsSummaryDev() {
        try {
            return mStatsFactory.readNetworkStatsSummaryDev();
        } catch (IOException e) {
            throw new IllegalStateException(e);
        }
    }

    private NetworkStats readNetworkStatsSummaryXt() {
        try {
            return mStatsFactory.readNetworkStatsSummaryXt();
        } catch (IOException e) {
            throw new IllegalStateException(e);
        }
    }

    private NetworkStats readNetworkStatsUidDetail(int uid, String[] ifaces, int tag) {
        try {
            return mStatsFactory.readNetworkStatsDetail(uid, ifaces, tag);
        } catch (IOException e) {
            throw new IllegalStateException(e);
        }
    }

    /**
     * Return snapshot of current UID statistics, including any
     * {@link TrafficStats#UID_TETHERING}, video calling data usage, and {@link #mUidOperations}
     * values.
     *
     * @param ifaces A list of interfaces the stats should be restricted to, or
     *               {@link NetworkStats#INTERFACES_ALL}.
     */
    private NetworkStats getNetworkStatsUidDetail(String[] ifaces)
            throws RemoteException {
        final NetworkStats uidSnapshot = readNetworkStatsUidDetail(UID_ALL,  ifaces, TAG_ALL);

        // fold tethering stats and operations into uid snapshot
        final NetworkStats tetherSnapshot = getNetworkStatsTethering(STATS_PER_UID);
        tetherSnapshot.filter(UID_ALL, ifaces, TAG_ALL);
        mStatsFactory.apply464xlatAdjustments(uidSnapshot, tetherSnapshot);
        uidSnapshot.combineAllValues(tetherSnapshot);

        // get a stale copy of uid stats snapshot provided by providers.
        final NetworkStats providerStats = getNetworkStatsFromProviders(STATS_PER_UID);
        providerStats.filter(UID_ALL, ifaces, TAG_ALL);
        mStatsFactory.apply464xlatAdjustments(uidSnapshot, providerStats);
        uidSnapshot.combineAllValues(providerStats);

        uidSnapshot.combineAllValues(mUidOperations);

        return uidSnapshot;
    }

    /**
     * Return snapshot of current non-offloaded tethering statistics. Will return empty
     * {@link NetworkStats} if any problems are encountered, or queried by {@code STATS_PER_IFACE}
     * since it is already included by {@link #nativeGetIfaceStat}.
     * See {@code OffloadTetheringStatsProvider} for offloaded tethering stats.
     */
    // TODO: Remove this by implementing {@link NetworkStatsProvider} for non-offloaded
    //  tethering stats.
    private @NonNull NetworkStats getNetworkStatsTethering(int how) throws RemoteException {
         // We only need to return per-UID stats. Per-device stats are already counted by
        // interface counters.
        if (how != STATS_PER_UID) {
            return new NetworkStats(SystemClock.elapsedRealtime(), 0);
        }

        final NetworkStats stats = new NetworkStats(SystemClock.elapsedRealtime(), 1);
        try {
            final TetherStatsParcel[] tetherStatsParcels = mNetd.tetherGetStats();
            for (TetherStatsParcel tetherStats : tetherStatsParcels) {
                try {
                    stats.combineValues(new NetworkStats.Entry(tetherStats.iface, UID_TETHERING,
                            SET_DEFAULT, TAG_NONE, tetherStats.rxBytes, tetherStats.rxPackets,
                            tetherStats.txBytes, tetherStats.txPackets, 0L));
                } catch (ArrayIndexOutOfBoundsException e) {
                    throw new IllegalStateException("invalid tethering stats " + e);
                }
            }
        } catch (IllegalStateException e) {
            Log.wtf(TAG, "problem reading network stats", e);
        }
        return stats;
    }

    // TODO: It is copied from ConnectivityService, consider refactor these check permission
    //  functions to a proper util.
    private boolean checkAnyPermissionOf(String... permissions) {
        for (String permission : permissions) {
            if (mContext.checkCallingOrSelfPermission(permission) == PERMISSION_GRANTED) {
                return true;
            }
        }
        return false;
    }

    private void enforceAnyPermissionOf(String... permissions) {
        if (!checkAnyPermissionOf(permissions)) {
            throw new SecurityException("Requires one of the following permissions: "
                    + String.join(", ", permissions) + ".");
        }
    }

    /**
     * Registers a custom provider of {@link android.net.NetworkStats} to combine the network
     * statistics that cannot be seen by the kernel to system. To unregister, invoke the
     * {@code unregister()} of the returned callback.
     *
     * @param tag a human readable identifier of the custom network stats provider.
     * @param provider the {@link INetworkStatsProvider} binder corresponding to the
     *                 {@link NetworkStatsProvider} to be registered.
     *
     * @return a {@link INetworkStatsProviderCallback} binder
     *         interface, which can be used to report events to the system.
     */
    public @NonNull INetworkStatsProviderCallback registerNetworkStatsProvider(
            @NonNull String tag, @NonNull INetworkStatsProvider provider) {
        enforceAnyPermissionOf(NETWORK_STATS_PROVIDER,
                NetworkStack.PERMISSION_MAINLINE_NETWORK_STACK);
        Objects.requireNonNull(provider, "provider is null");
        Objects.requireNonNull(tag, "tag is null");
        final NetworkPolicyManager netPolicyManager = mContext
                .getSystemService(NetworkPolicyManager.class);
        try {
            NetworkStatsProviderCallbackImpl callback = new NetworkStatsProviderCallbackImpl(
                    tag, provider, mStatsProviderSem, mAlertObserver,
                    mStatsProviderCbList, netPolicyManager);
            mStatsProviderCbList.add(callback);
            Log.d(TAG, "registerNetworkStatsProvider from " + callback.mTag + " uid/pid="
                    + getCallingUid() + "/" + getCallingPid());
            return callback;
        } catch (RemoteException e) {
            Log.e(TAG, "registerNetworkStatsProvider failed", e);
        }
        return null;
    }

    // Collect stats from local cache of providers.
    private @NonNull NetworkStats getNetworkStatsFromProviders(int how) {
        final NetworkStats ret = new NetworkStats(0L, 0);
        invokeForAllStatsProviderCallbacks((cb) -> ret.combineAllValues(cb.getCachedStats(how)));
        return ret;
    }

    @FunctionalInterface
    private interface ThrowingConsumer<S, T extends Throwable> {
        void accept(S s) throws T;
    }

    private void invokeForAllStatsProviderCallbacks(
            @NonNull ThrowingConsumer<NetworkStatsProviderCallbackImpl, RemoteException> task) {
        for (final NetworkStatsProviderCallbackImpl cb : mStatsProviderCbList) {
            try {
                task.accept(cb);
            } catch (RemoteException e) {
                Log.e(TAG, "Fail to broadcast to provider: " + cb.mTag, e);
            }
        }
    }

    private static class NetworkStatsProviderCallbackImpl extends INetworkStatsProviderCallback.Stub
            implements IBinder.DeathRecipient {
        @NonNull final String mTag;

        @NonNull final INetworkStatsProvider mProvider;
        @NonNull private final Semaphore mSemaphore;
        @NonNull final AlertObserver mAlertObserver;
        @NonNull final CopyOnWriteArrayList<NetworkStatsProviderCallbackImpl> mStatsProviderCbList;
        @NonNull final NetworkPolicyManager mNetworkPolicyManager;

        @NonNull private final Object mProviderStatsLock = new Object();

        @GuardedBy("mProviderStatsLock")
        // Track STATS_PER_IFACE and STATS_PER_UID separately.
        private final NetworkStats mIfaceStats = new NetworkStats(0L, 0);
        @GuardedBy("mProviderStatsLock")
        private final NetworkStats mUidStats = new NetworkStats(0L, 0);

        NetworkStatsProviderCallbackImpl(
                @NonNull String tag, @NonNull INetworkStatsProvider provider,
                @NonNull Semaphore semaphore,
                @NonNull AlertObserver alertObserver,
                @NonNull CopyOnWriteArrayList<NetworkStatsProviderCallbackImpl> cbList,
                @NonNull NetworkPolicyManager networkPolicyManager)
                throws RemoteException {
            mTag = tag;
            mProvider = provider;
            mProvider.asBinder().linkToDeath(this, 0);
            mSemaphore = semaphore;
            mAlertObserver = alertObserver;
            mStatsProviderCbList = cbList;
            mNetworkPolicyManager = networkPolicyManager;
        }

        @NonNull
        public NetworkStats getCachedStats(int how) {
            synchronized (mProviderStatsLock) {
                NetworkStats stats;
                switch (how) {
                    case STATS_PER_IFACE:
                        stats = mIfaceStats;
                        break;
                    case STATS_PER_UID:
                        stats = mUidStats;
                        break;
                    default:
                        throw new IllegalArgumentException("Invalid type: " + how);
                }
                // Callers might be able to mutate the returned object. Return a defensive copy
                // instead of local reference.
                return stats.clone();
            }
        }

        @Override
        public void notifyStatsUpdated(int token, @Nullable NetworkStats ifaceStats,
                @Nullable NetworkStats uidStats) {
            // TODO: 1. Use token to map ifaces to correct NetworkIdentity.
            //       2. Store the difference and store it directly to the recorder.
            synchronized (mProviderStatsLock) {
                if (ifaceStats != null) mIfaceStats.combineAllValues(ifaceStats);
                if (uidStats != null) mUidStats.combineAllValues(uidStats);
            }
            mSemaphore.release();
        }

        @Override
        public void notifyAlertReached() throws RemoteException {
            // This binder object can only have been obtained by a process that holds
            // NETWORK_STATS_PROVIDER. Thus, no additional permission check is required.
            BinderUtils.withCleanCallingIdentity(() ->
                    mAlertObserver.onQuotaLimitReached(LIMIT_GLOBAL_ALERT, null /* unused */));
        }

        @Override
        public void notifyWarningReached() {
            Log.d(TAG, mTag + ": notifyWarningReached");
            BinderUtils.withCleanCallingIdentity(() ->
                    mNetworkPolicyManager.notifyStatsProviderWarningReached());
        }

        @Override
        public void notifyLimitReached() {
            Log.d(TAG, mTag + ": notifyLimitReached");
            BinderUtils.withCleanCallingIdentity(() ->
                    mNetworkPolicyManager.notifyStatsProviderLimitReached());
        }

        @Override
        public void binderDied() {
            Log.d(TAG, mTag + ": binderDied");
            mStatsProviderCbList.remove(this);
        }

        @Override
        public void unregister() {
            Log.d(TAG, mTag + ": unregister");
            mStatsProviderCbList.remove(this);
        }

    }

    private void assertSystemReady() {
        if (!mSystemReady) {
            throw new IllegalStateException("System not ready");
        }
    }

    private class DropBoxNonMonotonicObserver implements NonMonotonicObserver<String> {
        @Override
        public void foundNonMonotonic(NetworkStats left, int leftIndex, NetworkStats right,
                int rightIndex, String cookie) {
            Log.w(TAG, "Found non-monotonic values; saving to dropbox");

            // record error for debugging
            final StringBuilder builder = new StringBuilder();
            builder.append("found non-monotonic " + cookie + " values at left[" + leftIndex
                    + "] - right[" + rightIndex + "]\n");
            builder.append("left=").append(left).append('\n');
            builder.append("right=").append(right).append('\n');

            mContext.getSystemService(DropBoxManager.class).addText(TAG_NETSTATS_ERROR,
                    builder.toString());
        }

        @Override
        public void foundNonMonotonic(
                NetworkStats stats, int statsIndex, String cookie) {
            Log.w(TAG, "Found non-monotonic values; saving to dropbox");

            final StringBuilder builder = new StringBuilder();
            builder.append("Found non-monotonic " + cookie + " values at [" + statsIndex + "]\n");
            builder.append("stats=").append(stats).append('\n');

            mContext.getSystemService(DropBoxManager.class).addText(TAG_NETSTATS_ERROR,
                    builder.toString());
        }
    }

    /**
     * Default external settings that read from
     * {@link android.provider.Settings.Global}.
     */
    private static class DefaultNetworkStatsSettings implements NetworkStatsSettings {
        DefaultNetworkStatsSettings() {}

        @Override
        public long getPollInterval() {
            return 30 * MINUTE_IN_MILLIS;
        }
        @Override
        public long getPollDelay() {
            return DEFAULT_PERFORM_POLL_DELAY_MS;
        }
        @Override
        public long getGlobalAlertBytes(long def) {
            return def;
        }
        @Override
        public boolean getSampleEnabled() {
            return true;
        }
        @Override
        public boolean getAugmentEnabled() {
            return true;
        }
        @Override
        public boolean getCombineSubtypeEnabled() {
            return false;
        }
        @Override
        public Config getDevConfig() {
            return new Config(HOUR_IN_MILLIS, 15 * DAY_IN_MILLIS, 90 * DAY_IN_MILLIS);
        }
        @Override
        public Config getXtConfig() {
            return getDevConfig();
        }
        @Override
        public Config getUidConfig() {
            return new Config(2 * HOUR_IN_MILLIS, 15 * DAY_IN_MILLIS, 90 * DAY_IN_MILLIS);
        }
        @Override
        public Config getUidTagConfig() {
            return new Config(2 * HOUR_IN_MILLIS, 5 * DAY_IN_MILLIS, 15 * DAY_IN_MILLIS);
        }
        @Override
        public long getDevPersistBytes(long def) {
            return def;
        }
        @Override
        public long getXtPersistBytes(long def) {
            return def;
        }
        @Override
        public long getUidPersistBytes(long def) {
            return def;
        }
        @Override
        public long getUidTagPersistBytes(long def) {
            return def;
        }
    }

    private static native long nativeGetTotalStat(int type);
    private static native long nativeGetIfaceStat(String iface, int type);
    private static native long nativeGetUidStat(int uid, int type);
}<|MERGE_RESOLUTION|>--- conflicted
+++ resolved
@@ -377,10 +377,6 @@
 
     private long mLastStatsSessionPoll;
 
-<<<<<<< HEAD
-    /** Map from key {@code OpenSessionKey} to count of opened sessions */
-    @GuardedBy("mOpenSessionCallsPerCaller")
-=======
     private final Object mOpenSessionCallsLock = new Object();
     /**
      * Map from UID to number of opened sessions. This is used for rate-limt an app to open
@@ -393,7 +389,6 @@
      * the caller of open session and it is only for debugging.
      */
     @GuardedBy("mOpenSessionCallsLock")
->>>>>>> 4ecf9dc1
     private final HashMap<OpenSessionKey, Integer> mOpenSessionCallsPerCaller = new HashMap<>();
 
     private final static int DUMP_STATS_SESSION_COUNT = 20;
@@ -430,37 +425,20 @@
      * the caller.
      */
     private static class OpenSessionKey {
-<<<<<<< HEAD
-        public final int mPid;
-        public final int mUid;
-        public final String mPackage;
-
-        OpenSessionKey(int pid, int uid, @NonNull String packageName) {
-            mPid = pid;
-            mUid = uid;
-            mPackage = packageName;
-=======
         public final int uid;
         public final String packageName;
 
         OpenSessionKey(int uid, @NonNull String packageName) {
             this.uid = uid;
             this.packageName = packageName;
->>>>>>> 4ecf9dc1
         }
 
         @Override
         public String toString() {
             final StringBuilder sb = new StringBuilder();
             sb.append("{");
-<<<<<<< HEAD
-            sb.append("pid=").append(mPid).append(",");
-            sb.append("uid=").append(mUid).append(",");
-            sb.append("package=").append(mPackage);
-=======
             sb.append("uid=").append(uid).append(",");
             sb.append("package=").append(packageName);
->>>>>>> 4ecf9dc1
             sb.append("}");
             return sb.toString();
         }
@@ -471,21 +449,12 @@
             if (o.getClass() != getClass()) return false;
 
             final OpenSessionKey key = (OpenSessionKey) o;
-<<<<<<< HEAD
-            return mPid == key.mPid && mUid == key.mUid
-                    && TextUtils.equals(mPackage, key.mPackage);
-=======
             return this.uid == key.uid && TextUtils.equals(this.packageName, key.packageName);
->>>>>>> 4ecf9dc1
         }
 
         @Override
         public int hashCode() {
-<<<<<<< HEAD
-            return Objects.hash(mPid, mUid, mPackage);
-=======
             return Objects.hash(uid, packageName);
->>>>>>> 4ecf9dc1
         }
     }
 
@@ -880,15 +849,6 @@
         final long lastCallTime;
         final long now = SystemClock.elapsedRealtime();
 
-<<<<<<< HEAD
-        synchronized (mOpenSessionCallsPerCaller) {
-            Integer calls = mOpenSessionCallsPerCaller.get(key);
-            if (calls == null) {
-                mOpenSessionCallsPerCaller.put((key), 1);
-            } else {
-                mOpenSessionCallsPerCaller.put(key, Integer.sum(calls, 1));
-            }
-=======
         synchronized (mOpenSessionCallsLock) {
             Integer callsPerCaller = mOpenSessionCallsPerCaller.get(key);
             if (callsPerCaller == null) {
@@ -906,13 +866,8 @@
 
             // To avoid a non-system user to be rate-limited after system users open sessions,
             // so update mLastStatsSessionPoll after checked if the uid is SYSTEM_UID.
->>>>>>> 4ecf9dc1
             lastCallTime = mLastStatsSessionPoll;
             mLastStatsSessionPoll = now;
-        }
-
-        if (key.mUid == android.os.Process.SYSTEM_UID) {
-            return false;
         }
 
         return now - lastCallTime < POLL_RATE_LIMIT_MS;
@@ -927,13 +882,8 @@
             flags |= NetworkStatsManager.FLAG_POLL_ON_OPEN;
         }
         // Non-system uids are rate limited for POLL_ON_OPEN.
-        final int callingPid = Binder.getCallingPid();
         final int callingUid = Binder.getCallingUid();
-<<<<<<< HEAD
-        final OpenSessionKey key = new OpenSessionKey(callingPid, callingUid, callingPackage);
-=======
         final OpenSessionKey key = new OpenSessionKey(callingUid, callingPackage);
->>>>>>> 4ecf9dc1
         flags = isRateLimitedForPoll(key)
                 ? flags & (~NetworkStatsManager.FLAG_POLL_ON_OPEN)
                 : flags;
@@ -2178,11 +2128,7 @@
 
             // Get the top openSession callers
             final HashMap calls;
-<<<<<<< HEAD
-            synchronized (mOpenSessionCallsPerCaller) {
-=======
             synchronized (mOpenSessionCallsLock) {
->>>>>>> 4ecf9dc1
                 calls = new HashMap<>(mOpenSessionCallsPerCaller);
             }
             final List<Map.Entry<OpenSessionKey, Integer>> list = new ArrayList<>(calls.entrySet());
