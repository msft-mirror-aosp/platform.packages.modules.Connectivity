--- conflicted
+++ resolved
@@ -133,15 +133,12 @@
          * Indicates whether the flag should be force-enabled for testing purposes.
          */
         boolean isForceEnabledForTest(@NonNull String flag);
-<<<<<<< HEAD
-=======
 
 
         /**
          * Get the int value of the flag for testing purposes.
          */
         int getIntValueForTest(@NonNull String flag, int defaultValue);
->>>>>>> be96c039
     }
 
     /**
@@ -152,8 +149,6 @@
     }
 
     /**
-<<<<<<< HEAD
-=======
      * Get the int value of the flag for testing purposes.
      *
      * @return the test int value, or given default value if it is unset or the OverrideProvider
@@ -167,7 +162,6 @@
     }
 
     /**
->>>>>>> be96c039
      * Indicates whether {@link #NSD_UNICAST_REPLY_ENABLED} is enabled, including for testing.
      */
     public boolean isUnicastReplyEnabled() {
