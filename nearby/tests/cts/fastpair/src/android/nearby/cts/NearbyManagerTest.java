/*
 * Copyright (C) 2022 The Android Open Source Project
 *
 * Licensed under the Apache License, Version 2.0 (the "License");
 * you may not use this file except in compliance with the License.
 * You may obtain a copy of the License at
 *
 *      http://www.apache.org/licenses/LICENSE-2.0
 *
 * Unless required by applicable law or agreed to in writing, software
 * distributed under the License is distributed on an "AS IS" BASIS,
 * WITHOUT WARRANTIES OR CONDITIONS OF ANY KIND, either express or implied.
 * See the License for the specific language governing permissions and
 * limitations under the License.
 */

package android.nearby.cts;

import static android.Manifest.permission.BLUETOOTH_PRIVILEGED;
import static android.Manifest.permission.READ_DEVICE_CONFIG;
import static android.Manifest.permission.WRITE_DEVICE_CONFIG;
import static android.nearby.PresenceCredential.IDENTITY_TYPE_PRIVATE;
import static android.nearby.ScanCallback.ERROR_UNSUPPORTED;

import static com.google.common.truth.Truth.assertThat;

import static org.junit.Assert.assertThrows;
import static org.junit.Assume.assumeTrue;

import android.app.UiAutomation;
import android.bluetooth.BluetoothAdapter;
import android.bluetooth.BluetoothManager;
import android.bluetooth.cts.BTAdapterUtils;
import android.content.Context;
import android.location.LocationManager;
import android.nearby.BroadcastCallback;
import android.nearby.BroadcastRequest;
import android.nearby.NearbyDevice;
import android.nearby.NearbyManager;
import android.nearby.OffloadCapability;
import android.nearby.PresenceBroadcastRequest;
import android.nearby.PresenceDevice;
import android.nearby.PrivateCredential;
import android.nearby.ScanCallback;
import android.nearby.ScanRequest;
import android.os.Build;
import android.os.Process;
import android.os.UserHandle;
import android.provider.DeviceConfig;

import androidx.annotation.NonNull;
import androidx.annotation.RequiresApi;
import androidx.test.InstrumentationRegistry;
import androidx.test.ext.junit.runners.AndroidJUnit4;
import androidx.test.filters.SdkSuppress;

import com.android.compatibility.common.util.SystemUtil;
import com.android.modules.utils.build.SdkLevel;

import org.junit.Before;
import org.junit.Test;
import org.junit.runner.RunWith;

import java.util.Collections;
import java.util.List;
import java.util.concurrent.CountDownLatch;
import java.util.concurrent.Executor;
import java.util.concurrent.Executors;
import java.util.concurrent.TimeUnit;
import java.util.function.Consumer;

/**
 * TODO(b/215435939) This class doesn't include any logic yet. Because SELinux denies access to
 * NearbyManager.
 */
@RunWith(AndroidJUnit4.class)
@RequiresApi(Build.VERSION_CODES.TIRAMISU)
public class NearbyManagerTest {
<<<<<<< HEAD
=======

    @ClassRule public static final EnableBluetoothRule sEnableBluetooth = new EnableBluetoothRule();

>>>>>>> f50993bf
    private static final byte[] SALT = new byte[]{1, 2};
    private static final byte[] SECRET_ID = new byte[]{1, 2, 3, 4};
    private static final byte[] META_DATA_ENCRYPTION_KEY = new byte[14];
    private static final byte[] AUTHENTICITY_KEY = new byte[]{0, 1, 1, 1};
    private static final String DEVICE_NAME = "test_device";
    private static final int BLE_MEDIUM = 1;

    private Context mContext;
    private NearbyManager mNearbyManager;
    private UiAutomation mUiAutomation =
            InstrumentationRegistry.getInstrumentation().getUiAutomation();

    private ScanRequest mScanRequest = new ScanRequest.Builder()
            .setScanType(ScanRequest.SCAN_TYPE_FAST_PAIR)
            .setScanMode(ScanRequest.SCAN_MODE_LOW_LATENCY)
            .setBleEnabled(true)
            .build();
    private PresenceDevice.Builder mBuilder =
            new PresenceDevice.Builder("deviceId", SALT, SECRET_ID, META_DATA_ENCRYPTION_KEY);

    private  ScanCallback mScanCallback = new ScanCallback() {
        @Override
        public void onDiscovered(@NonNull NearbyDevice device) {
        }

        @Override
        public void onUpdated(@NonNull NearbyDevice device) {
        }

        @Override
        public void onLost(@NonNull NearbyDevice device) {
        }

        @Override
        public void onError(int errorCode) {
        }
    };

    private static final Executor EXECUTOR = Executors.newSingleThreadExecutor();

    @Before
    public void setUp() {
        mUiAutomation.adoptShellPermissionIdentity(READ_DEVICE_CONFIG, WRITE_DEVICE_CONFIG,
                BLUETOOTH_PRIVILEGED);
        String nameSpace = SdkLevel.isAtLeastU() ? DeviceConfig.NAMESPACE_NEARBY
                : DeviceConfig.NAMESPACE_TETHERING;
        DeviceConfig.setProperty(nameSpace,
                "nearby_enable_presence_broadcast_legacy",
                "true", false);

        mContext = InstrumentationRegistry.getContext();
        mNearbyManager = mContext.getSystemService(NearbyManager.class);

        enableBluetooth();
    }

    @Test
    @SdkSuppress(minSdkVersion = 32, codeName = "T")
    public void test_startAndStopScan() {
        mNearbyManager.startScan(mScanRequest, EXECUTOR, mScanCallback);
        mNearbyManager.stopScan(mScanCallback);
    }

    @Test
    @SdkSuppress(minSdkVersion = 32, codeName = "T")
    public void test_startScan_noPrivilegedPermission() {
        mUiAutomation.dropShellPermissionIdentity();
        assertThrows(SecurityException.class, () -> mNearbyManager
                .startScan(mScanRequest, EXECUTOR, mScanCallback));
    }

    @Test
    @SdkSuppress(minSdkVersion = 32, codeName = "T")
    public void test_stopScan_noPrivilegedPermission() {
        mNearbyManager.startScan(mScanRequest, EXECUTOR, mScanCallback);
        mUiAutomation.dropShellPermissionIdentity();
        assertThrows(SecurityException.class, () -> mNearbyManager.stopScan(mScanCallback));
    }

    @Test
    @SdkSuppress(minSdkVersion = 32, codeName = "T")
    public void testStartStopBroadcast() throws InterruptedException {
        PrivateCredential credential = new PrivateCredential.Builder(SECRET_ID, AUTHENTICITY_KEY,
                META_DATA_ENCRYPTION_KEY, DEVICE_NAME)
                .setIdentityType(IDENTITY_TYPE_PRIVATE)
                .build();
        BroadcastRequest broadcastRequest =
                new PresenceBroadcastRequest.Builder(
                        Collections.singletonList(BLE_MEDIUM), SALT, credential)
                        .addAction(123)
                        .build();

        CountDownLatch latch = new CountDownLatch(1);
        BroadcastCallback callback = status -> {
            latch.countDown();
            assertThat(status).isEqualTo(BroadcastCallback.STATUS_OK);
        };
        mNearbyManager.startBroadcast(broadcastRequest, Executors.newSingleThreadExecutor(),
                callback);
        latch.await(10, TimeUnit.SECONDS);
        mNearbyManager.stopBroadcast(callback);
    }

    @Test
    @SdkSuppress(minSdkVersion = Build.VERSION_CODES.UPSIDE_DOWN_CAKE)
    public void queryOffloadScanSupport() {
        OffloadCallback callback = new OffloadCallback();
        mNearbyManager.queryOffloadCapability(EXECUTOR, callback);
    }

    @Test
    @SdkSuppress(minSdkVersion = Build.VERSION_CODES.UPSIDE_DOWN_CAKE)
    public void testAllCallbackMethodsExits() {
        mScanCallback.onDiscovered(mBuilder.setRssi(-10).build());
        mScanCallback.onUpdated(mBuilder.setRssi(-5).build());
        mScanCallback.onLost(mBuilder.setRssi(-8).build());
        mScanCallback.onError(ERROR_UNSUPPORTED);
    }

    @Test
    public void testsetPoweredOffFindingEphemeralIds() {
        // Replace with minSdkVersion when Build.VERSION_CODES.VANILLA_ICE_CREAM can be used.
        assumeTrue(SdkLevel.isAtLeastV());
        // Only test supporting devices.
        if (mNearbyManager.getPoweredOffFindingMode()
                == NearbyManager.POWERED_OFF_FINDING_MODE_UNSUPPORTED) return;

        mNearbyManager.setPoweredOffFindingEphemeralIds(List.of(new byte[20], new byte[20]));
    }

    @Test
    public void testsetPoweredOffFindingEphemeralIds_noPrivilegedPermission() {
        // Replace with minSdkVersion when Build.VERSION_CODES.VANILLA_ICE_CREAM can be used.
        assumeTrue(SdkLevel.isAtLeastV());
        // Only test supporting devices.
        if (mNearbyManager.getPoweredOffFindingMode()
                == NearbyManager.POWERED_OFF_FINDING_MODE_UNSUPPORTED) return;

        mUiAutomation.dropShellPermissionIdentity();

        assertThrows(SecurityException.class,
                () -> mNearbyManager.setPoweredOffFindingEphemeralIds(List.of(new byte[20])));
    }


    @Test
    public void testSetAndGetPoweredOffFindingMode_enabled() {
        // Replace with minSdkVersion when Build.VERSION_CODES.VANILLA_ICE_CREAM can be used.
        assumeTrue(SdkLevel.isAtLeastV());
        // Only test supporting devices.
        if (mNearbyManager.getPoweredOffFindingMode()
                == NearbyManager.POWERED_OFF_FINDING_MODE_UNSUPPORTED) return;

        enableLocation();
        // enableLocation() has dropped shell permission identity.
        mUiAutomation.adoptShellPermissionIdentity(BLUETOOTH_PRIVILEGED);

        mNearbyManager.setPoweredOffFindingMode(
                NearbyManager.POWERED_OFF_FINDING_MODE_ENABLED);
        assertThat(mNearbyManager.getPoweredOffFindingMode())
                .isEqualTo(NearbyManager.POWERED_OFF_FINDING_MODE_ENABLED);
    }

    @Test
    public void testSetAndGetPoweredOffFindingMode_disabled() {
        // Replace with minSdkVersion when Build.VERSION_CODES.VANILLA_ICE_CREAM can be used.
        assumeTrue(SdkLevel.isAtLeastV());
        // Only test supporting devices.
        if (mNearbyManager.getPoweredOffFindingMode()
                == NearbyManager.POWERED_OFF_FINDING_MODE_UNSUPPORTED) return;

        mNearbyManager.setPoweredOffFindingMode(
                NearbyManager.POWERED_OFF_FINDING_MODE_DISABLED);
        assertThat(mNearbyManager.getPoweredOffFindingMode())
                .isEqualTo(NearbyManager.POWERED_OFF_FINDING_MODE_DISABLED);
    }

    @Test
    public void testSetPoweredOffFindingMode_noPrivilegedPermission() {
        // Replace with minSdkVersion when Build.VERSION_CODES.VANILLA_ICE_CREAM can be used.
        assumeTrue(SdkLevel.isAtLeastV());
        // Only test supporting devices.
        if (mNearbyManager.getPoweredOffFindingMode()
                == NearbyManager.POWERED_OFF_FINDING_MODE_UNSUPPORTED) return;

        enableLocation();
        mUiAutomation.dropShellPermissionIdentity();

        assertThrows(SecurityException.class, () -> mNearbyManager
                .setPoweredOffFindingMode(NearbyManager.POWERED_OFF_FINDING_MODE_ENABLED));
    }

    @Test
    public void testGetPoweredOffFindingMode_noPrivilegedPermission() {
        // Replace with minSdkVersion when Build.VERSION_CODES.VANILLA_ICE_CREAM can be used.
        assumeTrue(SdkLevel.isAtLeastV());
        // Only test supporting devices.
        if (mNearbyManager.getPoweredOffFindingMode()
                == NearbyManager.POWERED_OFF_FINDING_MODE_UNSUPPORTED) return;

        mUiAutomation.dropShellPermissionIdentity();

        assertThrows(SecurityException.class, () -> mNearbyManager.getPoweredOffFindingMode());
    }

    private void enableBluetooth() {
        BluetoothManager manager = mContext.getSystemService(BluetoothManager.class);
        BluetoothAdapter bluetoothAdapter = manager.getAdapter();
        if (!bluetoothAdapter.isEnabled()) {
            assertThat(BTAdapterUtils.enableAdapter(bluetoothAdapter, mContext)).isTrue();
        }
    }

    private void enableLocation() {
        LocationManager locationManager = mContext.getSystemService(LocationManager.class);
        UserHandle user = Process.myUserHandle();
        SystemUtil.runWithShellPermissionIdentity(
                mUiAutomation, () -> locationManager.setLocationEnabledForUser(true, user));
    }

    private static class OffloadCallback implements Consumer<OffloadCapability> {
        @Override
        public void accept(OffloadCapability aBoolean) {
            // no-op for now
        }
    }
}<|MERGE_RESOLUTION|>--- conflicted
+++ resolved
@@ -28,9 +28,7 @@
 import static org.junit.Assume.assumeTrue;
 
 import android.app.UiAutomation;
-import android.bluetooth.BluetoothAdapter;
-import android.bluetooth.BluetoothManager;
-import android.bluetooth.cts.BTAdapterUtils;
+import android.bluetooth.test_utils.EnableBluetoothRule;
 import android.content.Context;
 import android.location.LocationManager;
 import android.nearby.BroadcastCallback;
@@ -58,6 +56,7 @@
 import com.android.modules.utils.build.SdkLevel;
 
 import org.junit.Before;
+import org.junit.ClassRule;
 import org.junit.Test;
 import org.junit.runner.RunWith;
 
@@ -76,12 +75,9 @@
 @RunWith(AndroidJUnit4.class)
 @RequiresApi(Build.VERSION_CODES.TIRAMISU)
 public class NearbyManagerTest {
-<<<<<<< HEAD
-=======
 
     @ClassRule public static final EnableBluetoothRule sEnableBluetooth = new EnableBluetoothRule();
 
->>>>>>> f50993bf
     private static final byte[] SALT = new byte[]{1, 2};
     private static final byte[] SECRET_ID = new byte[]{1, 2, 3, 4};
     private static final byte[] META_DATA_ENCRYPTION_KEY = new byte[14];
@@ -134,8 +130,6 @@
 
         mContext = InstrumentationRegistry.getContext();
         mNearbyManager = mContext.getSystemService(NearbyManager.class);
-
-        enableBluetooth();
     }
 
     @Test
@@ -287,14 +281,6 @@
         assertThrows(SecurityException.class, () -> mNearbyManager.getPoweredOffFindingMode());
     }
 
-    private void enableBluetooth() {
-        BluetoothManager manager = mContext.getSystemService(BluetoothManager.class);
-        BluetoothAdapter bluetoothAdapter = manager.getAdapter();
-        if (!bluetoothAdapter.isEnabled()) {
-            assertThat(BTAdapterUtils.enableAdapter(bluetoothAdapter, mContext)).isTrue();
-        }
-    }
-
     private void enableLocation() {
         LocationManager locationManager = mContext.getSystemService(LocationManager.class);
         UserHandle user = Process.myUserHandle();
