/*
 * Copyright (C) 2011 The Android Open Source Project
 *
 * Licensed under the Apache License, Version 2.0 (the "License");
 * you may not use this file except in compliance with the License.
 * You may obtain a copy of the License at
 *
 *      http://www.apache.org/licenses/LICENSE-2.0
 *
 * Unless required by applicable law or agreed to in writing, software
 * distributed under the License is distributed on an "AS IS" BASIS,
 * WITHOUT WARRANTIES OR CONDITIONS OF ANY KIND, either express or implied.
 * See the License for the specific language governing permissions and
 * limitations under the License.
 */

package android.net;

import static android.annotation.SystemApi.Client.MODULE_LIBRARIES;

import static com.android.net.module.util.NetworkStatsUtils.multiplySafeByRational;

import android.annotation.IntDef;
import android.annotation.NonNull;
import android.annotation.Nullable;
import android.annotation.SystemApi;
import android.compat.annotation.UnsupportedAppUsage;
import android.os.Build;
import android.os.Parcel;
import android.os.Parcelable;
import android.os.Process;
import android.os.SystemClock;
import android.text.TextUtils;
import android.util.SparseBooleanArray;

import com.android.internal.annotations.VisibleForTesting;
import com.android.net.module.util.CollectionUtils;

import libcore.util.EmptyArray;

import java.io.CharArrayWriter;
import java.io.PrintWriter;
import java.lang.annotation.Retention;
import java.lang.annotation.RetentionPolicy;
import java.util.Arrays;
import java.util.HashSet;
import java.util.Iterator;
import java.util.List;
import java.util.Map;
import java.util.Objects;
import java.util.function.Predicate;

/**
 * Collection of active network statistics. Can contain summary details across
 * all interfaces, or details with per-UID granularity. Internally stores data
 * as a large table, closely matching {@code /proc/} data format. This structure
 * optimizes for rapid in-memory comparison, but consider using
 * {@link NetworkStatsHistory} when persisting.
 *
 * @hide
 */
// @NotThreadSafe
@SystemApi
public final class NetworkStats implements Parcelable, Iterable<NetworkStats.Entry> {
    private static final String TAG = "NetworkStats";

    /**
     * {@link #iface} value when interface details unavailable.
     * @hide
     */
    @Nullable public static final String IFACE_ALL = null;

    /**
     * Virtual network interface for video telephony. This is for VT data usage counting
     * purpose.
     */
    public static final String IFACE_VT = "vt_data0";

    /** {@link #uid} value when UID details unavailable. */
    public static final int UID_ALL = -1;
    /** Special UID value for data usage by tethering. */
    public static final int UID_TETHERING = -5;

    /**
     * {@link #tag} value matching any tag.
     * @hide
     */
    // TODO: Rename TAG_ALL to TAG_ANY.
    public static final int TAG_ALL = -1;
    /** {@link #set} value for all sets combined, not including debug sets. */
    public static final int SET_ALL = -1;
    /** {@link #set} value where background data is accounted. */
    public static final int SET_DEFAULT = 0;
    /** {@link #set} value where foreground data is accounted. */
    public static final int SET_FOREGROUND = 1;
    /**
     * All {@link #set} value greater than SET_DEBUG_START are debug {@link #set} values.
     * @hide
     */
    public static final int SET_DEBUG_START = 1000;
    /**
     * Debug {@link #set} value when the VPN stats are moved in.
     * @hide
     */
    public static final int SET_DBG_VPN_IN = 1001;
    /**
     * Debug {@link #set} value when the VPN stats are moved out of a vpn UID.
     * @hide
     */
    public static final int SET_DBG_VPN_OUT = 1002;

    /** @hide */
    @Retention(RetentionPolicy.SOURCE)
    @IntDef(prefix = { "SET_" }, value = {
            SET_ALL,
            SET_DEFAULT,
            SET_FOREGROUND,
    })
    public @interface State {
    }

    /**
     * Include all interfaces when filtering
     * @hide
     */
    public @Nullable static final String[] INTERFACES_ALL = null;

    /** {@link #tag} value for total data across all tags. */
    public static final int TAG_NONE = 0;

    /** {@link #metered} value to account for all metered states. */
    public static final int METERED_ALL = -1;
    /** {@link #metered} value where native, unmetered data is accounted. */
    public static final int METERED_NO = 0;
    /** {@link #metered} value where metered data is accounted. */
    public static final int METERED_YES = 1;

    /** @hide */
    @Retention(RetentionPolicy.SOURCE)
    @IntDef(prefix = { "METERED_" }, value = {
            METERED_ALL,
            METERED_NO,
            METERED_YES
    })
    public @interface Meteredness {
    }


    /** {@link #roaming} value to account for all roaming states. */
    public static final int ROAMING_ALL = -1;
    /** {@link #roaming} value where native, non-roaming data is accounted. */
    public static final int ROAMING_NO = 0;
    /** {@link #roaming} value where roaming data is accounted. */
    public static final int ROAMING_YES = 1;

    /** @hide */
    @Retention(RetentionPolicy.SOURCE)
    @IntDef(prefix = { "ROAMING_" }, value = {
            ROAMING_ALL,
            ROAMING_NO,
            ROAMING_YES
    })
    public @interface Roaming {
    }

    /** {@link #onDefaultNetwork} value to account for all default network states. */
    public static final int DEFAULT_NETWORK_ALL = -1;
    /** {@link #onDefaultNetwork} value to account for usage while not the default network. */
    public static final int DEFAULT_NETWORK_NO = 0;
    /** {@link #onDefaultNetwork} value to account for usage while the default network. */
    public static final int DEFAULT_NETWORK_YES = 1;

    /** @hide */
    @Retention(RetentionPolicy.SOURCE)
    @IntDef(prefix = { "DEFAULT_NETWORK_" }, value = {
            DEFAULT_NETWORK_ALL,
            DEFAULT_NETWORK_NO,
            DEFAULT_NETWORK_YES
    })
    public @interface DefaultNetwork {
    }

    /**
     * Denotes a request for stats at the interface level.
     * @hide
     */
    public static final int STATS_PER_IFACE = 0;
    /**
     * Denotes a request for stats at the interface and UID level.
     * @hide
     */
    public static final int STATS_PER_UID = 1;

    /** @hide */
    @Retention(RetentionPolicy.SOURCE)
    @IntDef(prefix = { "STATS_PER_" }, value = {
            STATS_PER_IFACE,
            STATS_PER_UID
    })
    public @interface StatsType {
    }

    private static final String CLATD_INTERFACE_PREFIX = "v4-";
    // Delta between IPv4 header (20b) and IPv6 header (40b).
    // Used for correct stats accounting on clatd interfaces.
    private static final int IPV4V6_HEADER_DELTA = 20;

    // TODO: move fields to "mVariable" notation

    /**
     * {@link SystemClock#elapsedRealtime()} timestamp in milliseconds when this data was
     * generated.
     * It's a timestamps delta when {@link #subtract()},
     * {@code INetworkStatsSession#getSummaryForAllUid()} methods are used.
     */
    private long elapsedRealtime;
    @UnsupportedAppUsage(maxTargetSdk = Build.VERSION_CODES.R, trackingBug = 170729553)
    private int size;
    @UnsupportedAppUsage(maxTargetSdk = Build.VERSION_CODES.R, trackingBug = 170729553)
    private int capacity;
    @UnsupportedAppUsage(maxTargetSdk = Build.VERSION_CODES.R, trackingBug = 170729553)
    private String[] iface;
    @UnsupportedAppUsage
    private int[] uid;
    @UnsupportedAppUsage
    private int[] set;
    @UnsupportedAppUsage
    private int[] tag;
    @UnsupportedAppUsage(maxTargetSdk = Build.VERSION_CODES.R, trackingBug = 170729553)
    private int[] metered;
    @UnsupportedAppUsage(maxTargetSdk = Build.VERSION_CODES.R, trackingBug = 170729553)
    private int[] roaming;
    @UnsupportedAppUsage(maxTargetSdk = Build.VERSION_CODES.R, trackingBug = 170729553)
    private int[] defaultNetwork;
    @UnsupportedAppUsage
    private long[] rxBytes;
    @UnsupportedAppUsage(maxTargetSdk = Build.VERSION_CODES.R, trackingBug = 170729553)
    private long[] rxPackets;
    @UnsupportedAppUsage
    private long[] txBytes;
    @UnsupportedAppUsage(maxTargetSdk = Build.VERSION_CODES.R, trackingBug = 170729553)
    private long[] txPackets;
    @UnsupportedAppUsage(maxTargetSdk = Build.VERSION_CODES.R, trackingBug = 170729553)
    private long[] operations;

    /**
     * Basic element of network statistics. Contains the number of packets and number of bytes
     * transferred on both directions in a given set of conditions. See
     * {@link Entry#Entry(String, int, int, int, int, int, int, long, long, long, long, long)}.
     *
     * @hide
     */
    @SystemApi
    public static class Entry {
        /** @hide */
        @UnsupportedAppUsage(maxTargetSdk = Build.VERSION_CODES.R, trackingBug = 170729553)
        public String iface;
        /** @hide */
        @UnsupportedAppUsage
        public int uid;
        /** @hide */
        @UnsupportedAppUsage
        public int set;
        /** @hide */
        @UnsupportedAppUsage(maxTargetSdk = Build.VERSION_CODES.R, trackingBug = 170729553)
        public int tag;
        /**
         * Note that this is only populated w/ the default value when read from /proc or written
         * to disk. We merge in the correct value when reporting this value to clients of
         * getSummary().
         * @hide
         */
        public int metered;
        /**
         * Note that this is only populated w/ the default value when read from /proc or written
         * to disk. We merge in the correct value when reporting this value to clients of
         * getSummary().
         * @hide
         */
        public int roaming;
        /**
         * Note that this is only populated w/ the default value when read from /proc or written
         * to disk. We merge in the correct value when reporting this value to clients of
         * getSummary().
         * @hide
         */
        public int defaultNetwork;
        /** @hide */
        @UnsupportedAppUsage
        public long rxBytes;
        /** @hide */
        @UnsupportedAppUsage(maxTargetSdk = Build.VERSION_CODES.R, trackingBug = 170729553)
        public long rxPackets;
        /** @hide */
        @UnsupportedAppUsage
        public long txBytes;
        /** @hide */
        @UnsupportedAppUsage(maxTargetSdk = Build.VERSION_CODES.R, trackingBug = 170729553)
        public long txPackets;
        /** @hide */
        @UnsupportedAppUsage(maxTargetSdk = Build.VERSION_CODES.R, trackingBug = 170729553)
        public long operations;

        /** @hide */
        @UnsupportedAppUsage(maxTargetSdk = Build.VERSION_CODES.R, trackingBug = 170729553)
        public Entry() {
            this(IFACE_ALL, UID_ALL, SET_DEFAULT, TAG_NONE, 0L, 0L, 0L, 0L, 0L);
        }

        /** @hide */
        public Entry(long rxBytes, long rxPackets, long txBytes, long txPackets, long operations) {
            this(IFACE_ALL, UID_ALL, SET_DEFAULT, TAG_NONE, rxBytes, rxPackets, txBytes, txPackets,
                    operations);
        }

        /** @hide */
        public Entry(String iface, int uid, int set, int tag, long rxBytes, long rxPackets,
                long txBytes, long txPackets, long operations) {
            this(iface, uid, set, tag, METERED_NO, ROAMING_NO, DEFAULT_NETWORK_NO,
                    rxBytes, rxPackets, txBytes, txPackets, operations);
        }

        /**
         * Construct a {@link Entry} object by giving statistics of packet and byte transferred on
         * both direction, and associated with a set of given conditions.
         *
         * @param iface interface name of this {@link Entry}. Or null if not specified.
         * @param uid uid of this {@link Entry}. {@link #UID_TETHERING} if this {@link Entry} is
         *            for tethering. Or {@link #UID_ALL} if this {@link NetworkStats} is only
         *            counting iface stats.
         * @param set usage state of this {@link Entry}.
         * @param tag tag of this {@link Entry}.
         * @param metered metered state of this {@link Entry}.
         * @param roaming roaming state of this {@link Entry}.
         * @param defaultNetwork default network status of this {@link Entry}.
         * @param rxBytes Number of bytes received for this {@link Entry}. Statistics should
         *                represent the contents of IP packets, including IP headers.
         * @param rxPackets Number of packets received for this {@link Entry}. Statistics should
         *                  represent the contents of IP packets, including IP headers.
         * @param txBytes Number of bytes transmitted for this {@link Entry}. Statistics should
         *                represent the contents of IP packets, including IP headers.
         * @param txPackets Number of bytes transmitted for this {@link Entry}. Statistics should
         *                  represent the contents of IP packets, including IP headers.
         * @param operations count of network operations performed for this {@link Entry}. This can
         *                   be used to derive bytes-per-operation.
         */
        public Entry(@Nullable String iface, int uid, @State int set, int tag,
                @Meteredness int metered, @Roaming int roaming, @DefaultNetwork int defaultNetwork,
                long rxBytes, long rxPackets, long txBytes, long txPackets, long operations) {
            this.iface = iface;
            this.uid = uid;
            this.set = set;
            this.tag = tag;
            this.metered = metered;
            this.roaming = roaming;
            this.defaultNetwork = defaultNetwork;
            this.rxBytes = rxBytes;
            this.rxPackets = rxPackets;
            this.txBytes = txBytes;
            this.txPackets = txPackets;
            this.operations = operations;
        }

        /** @hide */
        public boolean isNegative() {
            return rxBytes < 0 || rxPackets < 0 || txBytes < 0 || txPackets < 0 || operations < 0;
        }

        /** @hide */
        public boolean isEmpty() {
            return rxBytes == 0 && rxPackets == 0 && txBytes == 0 && txPackets == 0
                    && operations == 0;
        }

        /** @hide */
        public void add(Entry another) {
            this.rxBytes += another.rxBytes;
            this.rxPackets += another.rxPackets;
            this.txBytes += another.txBytes;
            this.txPackets += another.txPackets;
            this.operations += another.operations;
        }

        /**
         * @return interface name of this entry.
         * @hide
         */
        @Nullable public String getIface() {
            return iface;
        }

        /**
         * @return the uid of this entry.
         * @hide
         */
        @SystemApi(client = MODULE_LIBRARIES)
        public int getUid() {
            return uid;
        }

        /**
         * @return the set state of this entry.
         * @hide
         */
        @SystemApi(client = MODULE_LIBRARIES)
        @State public int getSet() {
            return set;
        }

        /**
         * @return the tag value of this entry.
         * @hide
         */
        @SystemApi(client = MODULE_LIBRARIES)
        public int getTag() {
            return tag;
        }

        /**
         * @return the metered state.
         * @hide
         */
        @Meteredness
<<<<<<< HEAD
        @SystemApi(client = MODULE_LIBRARIES)
=======
>>>>>>> 4513595a
        public int getMetered() {
            return metered;
        }

        /**
         * @return the roaming state.
         * @hide
         */
        @Roaming
<<<<<<< HEAD
        @SystemApi(client = MODULE_LIBRARIES)
=======
>>>>>>> 4513595a
        public int getRoaming() {
            return roaming;
        }

        /**
         * @return the default network state.
         * @hide
         */
        @DefaultNetwork
<<<<<<< HEAD
        @SystemApi(client = MODULE_LIBRARIES)
=======
>>>>>>> 4513595a
        public int getDefaultNetwork() {
            return defaultNetwork;
        }

        /**
         * @return the number of received bytes.
         * @hide
         */
        @SystemApi(client = MODULE_LIBRARIES)
        public long getRxBytes() {
            return rxBytes;
        }

        /**
         * @return the number of received packets.
         * @hide
         */
        @SystemApi(client = MODULE_LIBRARIES)
        public long getRxPackets() {
            return rxPackets;
        }

        /**
         * @return the number of transmitted bytes.
         * @hide
         */
        @SystemApi(client = MODULE_LIBRARIES)
        public long getTxBytes() {
            return txBytes;
        }

        /**
         * @return the number of transmitted packets.
         * @hide
         */
        @SystemApi(client = MODULE_LIBRARIES)
        public long getTxPackets() {
            return txPackets;
        }

        /**
         * @return the count of network operations performed for this entry.
         * @hide
         */
        @SystemApi(client = MODULE_LIBRARIES)
        public long getOperations() {
            return operations;
        }

        @Override
        public String toString() {
            final StringBuilder builder = new StringBuilder();
            builder.append("iface=").append(iface);
            builder.append(" uid=").append(uid);
            builder.append(" set=").append(setToString(set));
            builder.append(" tag=").append(tagToString(tag));
            builder.append(" metered=").append(meteredToString(metered));
            builder.append(" roaming=").append(roamingToString(roaming));
            builder.append(" defaultNetwork=").append(defaultNetworkToString(defaultNetwork));
            builder.append(" rxBytes=").append(rxBytes);
            builder.append(" rxPackets=").append(rxPackets);
            builder.append(" txBytes=").append(txBytes);
            builder.append(" txPackets=").append(txPackets);
            builder.append(" operations=").append(operations);
            return builder.toString();
        }

        /** @hide */
        @Override
        public boolean equals(@Nullable Object o) {
            if (o instanceof Entry) {
                final Entry e = (Entry) o;
                return uid == e.uid && set == e.set && tag == e.tag && metered == e.metered
                        && roaming == e.roaming && defaultNetwork == e.defaultNetwork
                        && rxBytes == e.rxBytes && rxPackets == e.rxPackets
                        && txBytes == e.txBytes && txPackets == e.txPackets
                        && operations == e.operations && TextUtils.equals(iface, e.iface);
            }
            return false;
        }

        /** @hide */
        @Override
        public int hashCode() {
            return Objects.hash(uid, set, tag, metered, roaming, defaultNetwork, iface);
        }
    }

    public NetworkStats(long elapsedRealtime, int initialSize) {
        this.elapsedRealtime = elapsedRealtime;
        this.size = 0;
        if (initialSize > 0) {
            this.capacity = initialSize;
            this.iface = new String[initialSize];
            this.uid = new int[initialSize];
            this.set = new int[initialSize];
            this.tag = new int[initialSize];
            this.metered = new int[initialSize];
            this.roaming = new int[initialSize];
            this.defaultNetwork = new int[initialSize];
            this.rxBytes = new long[initialSize];
            this.rxPackets = new long[initialSize];
            this.txBytes = new long[initialSize];
            this.txPackets = new long[initialSize];
            this.operations = new long[initialSize];
        } else {
            // Special case for use by NetworkStatsFactory to start out *really* empty.
            clear();
        }
    }

    /** @hide */
    @UnsupportedAppUsage(maxTargetSdk = Build.VERSION_CODES.R, trackingBug = 170729553)
    public NetworkStats(Parcel parcel) {
        elapsedRealtime = parcel.readLong();
        size = parcel.readInt();
        capacity = parcel.readInt();
        iface = parcel.createStringArray();
        uid = parcel.createIntArray();
        set = parcel.createIntArray();
        tag = parcel.createIntArray();
        metered = parcel.createIntArray();
        roaming = parcel.createIntArray();
        defaultNetwork = parcel.createIntArray();
        rxBytes = parcel.createLongArray();
        rxPackets = parcel.createLongArray();
        txBytes = parcel.createLongArray();
        txPackets = parcel.createLongArray();
        operations = parcel.createLongArray();
    }

    @Override
    public void writeToParcel(@NonNull Parcel dest, int flags) {
        dest.writeLong(elapsedRealtime);
        dest.writeInt(size);
        dest.writeInt(capacity);
        dest.writeStringArray(iface);
        dest.writeIntArray(uid);
        dest.writeIntArray(set);
        dest.writeIntArray(tag);
        dest.writeIntArray(metered);
        dest.writeIntArray(roaming);
        dest.writeIntArray(defaultNetwork);
        dest.writeLongArray(rxBytes);
        dest.writeLongArray(rxPackets);
        dest.writeLongArray(txBytes);
        dest.writeLongArray(txPackets);
        dest.writeLongArray(operations);
    }

    /**
     * @hide
     */
    @Override
    public NetworkStats clone() {
        final NetworkStats clone = new NetworkStats(elapsedRealtime, size);
        NetworkStats.Entry entry = null;
        for (int i = 0; i < size; i++) {
            entry = getValues(i, entry);
            clone.insertEntry(entry);
        }
        return clone;
    }

    /**
     * Clear all data stored in this object.
     * @hide
     */
    public void clear() {
        this.capacity = 0;
        this.iface = EmptyArray.STRING;
        this.uid = EmptyArray.INT;
        this.set = EmptyArray.INT;
        this.tag = EmptyArray.INT;
        this.metered = EmptyArray.INT;
        this.roaming = EmptyArray.INT;
        this.defaultNetwork = EmptyArray.INT;
        this.rxBytes = EmptyArray.LONG;
        this.rxPackets = EmptyArray.LONG;
        this.txBytes = EmptyArray.LONG;
        this.txPackets = EmptyArray.LONG;
        this.operations = EmptyArray.LONG;
    }

    /** @hide */
    @VisibleForTesting
    public NetworkStats insertEntry(
            String iface, long rxBytes, long rxPackets, long txBytes, long txPackets) {
        return insertEntry(
                iface, UID_ALL, SET_DEFAULT, TAG_NONE, rxBytes, rxPackets, txBytes, txPackets, 0L);
    }

    /** @hide */
    @VisibleForTesting
    public NetworkStats insertEntry(String iface, int uid, int set, int tag, long rxBytes,
            long rxPackets, long txBytes, long txPackets, long operations) {
        return insertEntry(new Entry(
                iface, uid, set, tag, rxBytes, rxPackets, txBytes, txPackets, operations));
    }

    /** @hide */
    @VisibleForTesting
    public NetworkStats insertEntry(String iface, int uid, int set, int tag, int metered,
            int roaming, int defaultNetwork, long rxBytes, long rxPackets, long txBytes,
            long txPackets, long operations) {
        return insertEntry(new Entry(
                iface, uid, set, tag, metered, roaming, defaultNetwork, rxBytes, rxPackets,
                txBytes, txPackets, operations));
    }

    /**
     * Add new stats entry, copying from given {@link Entry}. The {@link Entry}
     * object can be recycled across multiple calls.
     * @hide
     */
    public NetworkStats insertEntry(Entry entry) {
        if (size >= capacity) {
            final int newLength = Math.max(size, 10) * 3 / 2;
            iface = Arrays.copyOf(iface, newLength);
            uid = Arrays.copyOf(uid, newLength);
            set = Arrays.copyOf(set, newLength);
            tag = Arrays.copyOf(tag, newLength);
            metered = Arrays.copyOf(metered, newLength);
            roaming = Arrays.copyOf(roaming, newLength);
            defaultNetwork = Arrays.copyOf(defaultNetwork, newLength);
            rxBytes = Arrays.copyOf(rxBytes, newLength);
            rxPackets = Arrays.copyOf(rxPackets, newLength);
            txBytes = Arrays.copyOf(txBytes, newLength);
            txPackets = Arrays.copyOf(txPackets, newLength);
            operations = Arrays.copyOf(operations, newLength);
            capacity = newLength;
        }

        setValues(size, entry);
        size++;

        return this;
    }

    private void setValues(int i, Entry entry) {
        iface[i] = entry.iface;
        uid[i] = entry.uid;
        set[i] = entry.set;
        tag[i] = entry.tag;
        metered[i] = entry.metered;
        roaming[i] = entry.roaming;
        defaultNetwork[i] = entry.defaultNetwork;
        rxBytes[i] = entry.rxBytes;
        rxPackets[i] = entry.rxPackets;
        txBytes[i] = entry.txBytes;
        txPackets[i] = entry.txPackets;
        operations[i] = entry.operations;
    }

    /**
     * Iterate over Entry objects.
     *
     * Return an iterator of this object that will iterate through all contained Entry objects.
     *
     * This iterator does not support concurrent modification and makes no guarantee of fail-fast
     * behavior. If any method that can mutate the contents of this object is called while
     * iteration is in progress, either inside the loop or in another thread, then behavior is
     * undefined.
     * The remove() method is not implemented and will throw UnsupportedOperationException.
     * @hide
     */
    @SystemApi(client = MODULE_LIBRARIES)
    @NonNull public Iterator<Entry> iterator() {
        return new Iterator<Entry>() {
            int mIndex = 0;

            @Override
            public boolean hasNext() {
                return mIndex < size;
            }

            @Override
            public Entry next() {
                return getValues(mIndex++, null);
            }
        };
    }

    /**
     * Return specific stats entry.
     * @hide
     */
    @UnsupportedAppUsage
    public Entry getValues(int i, @Nullable Entry recycle) {
        final Entry entry = recycle != null ? recycle : new Entry();
        entry.iface = iface[i];
        entry.uid = uid[i];
        entry.set = set[i];
        entry.tag = tag[i];
        entry.metered = metered[i];
        entry.roaming = roaming[i];
        entry.defaultNetwork = defaultNetwork[i];
        entry.rxBytes = rxBytes[i];
        entry.rxPackets = rxPackets[i];
        entry.txBytes = txBytes[i];
        entry.txPackets = txPackets[i];
        entry.operations = operations[i];
        return entry;
    }

    /**
     * If @{code dest} is not equal to @{code src}, copy entry from index @{code src} to index
     * @{code dest}.
     */
    private void maybeCopyEntry(int dest, int src) {
        if (dest == src) return;
        iface[dest] = iface[src];
        uid[dest] = uid[src];
        set[dest] = set[src];
        tag[dest] = tag[src];
        metered[dest] = metered[src];
        roaming[dest] = roaming[src];
        defaultNetwork[dest] = defaultNetwork[src];
        rxBytes[dest] = rxBytes[src];
        rxPackets[dest] = rxPackets[src];
        txBytes[dest] = txBytes[src];
        txPackets[dest] = txPackets[src];
        operations[dest] = operations[src];
    }

    /** @hide */
    public long getElapsedRealtime() {
        return elapsedRealtime;
    }

    /** @hide */
    public void setElapsedRealtime(long time) {
        elapsedRealtime = time;
    }

    /**
     * Return age of this {@link NetworkStats} object with respect to
     * {@link SystemClock#elapsedRealtime()}.
     * @hide
     */
    public long getElapsedRealtimeAge() {
        return SystemClock.elapsedRealtime() - elapsedRealtime;
    }

    /** @hide */
    @UnsupportedAppUsage
    public int size() {
        return size;
    }

    /** @hide */
    @VisibleForTesting
    public int internalSize() {
        return capacity;
    }

    /** @hide */
    @Deprecated
    public NetworkStats combineValues(String iface, int uid, int tag, long rxBytes, long rxPackets,
            long txBytes, long txPackets, long operations) {
        return combineValues(
                iface, uid, SET_DEFAULT, tag, rxBytes, rxPackets, txBytes,
                txPackets, operations);
    }

    /** @hide */
    public NetworkStats combineValues(String iface, int uid, int set, int tag,
            long rxBytes, long rxPackets, long txBytes, long txPackets, long operations) {
        return combineValues(new Entry(
                iface, uid, set, tag, rxBytes, rxPackets, txBytes, txPackets, operations));
    }

    /**
     * Combine given values with an existing row, or create a new row if
     * {@link #findIndex(String, int, int, int, int, int, int)} is unable to find match. Can
     * also be used to subtract values from existing rows. This method mutates the referencing
     * {@link NetworkStats} object.
     *
     * @param entry the {@link Entry} to combine.
     * @return a reference to this mutated {@link NetworkStats} object.
     * @hide
     */
    public @NonNull NetworkStats combineValues(@NonNull Entry entry) {
        final int i = findIndex(entry.iface, entry.uid, entry.set, entry.tag, entry.metered,
                entry.roaming, entry.defaultNetwork);
        if (i == -1) {
            // only create new entry when positive contribution
            insertEntry(entry);
        } else {
            rxBytes[i] += entry.rxBytes;
            rxPackets[i] += entry.rxPackets;
            txBytes[i] += entry.txBytes;
            txPackets[i] += entry.txPackets;
            operations[i] += entry.operations;
        }
        return this;
    }

    /**
     * Add given values with an existing row, or create a new row if
     * {@link #findIndex(String, int, int, int, int, int, int)} is unable to find match. Can
     * also be used to subtract values from existing rows.
     *
     * @param entry the {@link Entry} to add.
     * @return a new constructed {@link NetworkStats} object that contains the result.
     */
    public @NonNull NetworkStats addEntry(@NonNull Entry entry) {
        return this.clone().combineValues(entry);
    }

    /**
     * Add the given {@link NetworkStats} objects.
     *
     * @return the sum of two objects.
     */
    public @NonNull NetworkStats add(@NonNull NetworkStats another) {
        final NetworkStats ret = this.clone();
        ret.combineAllValues(another);
        return ret;
    }

    /**
     * Combine all values from another {@link NetworkStats} into this object.
     * @hide
     */
    public void combineAllValues(@NonNull NetworkStats another) {
        NetworkStats.Entry entry = null;
        for (int i = 0; i < another.size; i++) {
            entry = another.getValues(i, entry);
            combineValues(entry);
        }
    }

    /**
     * Find first stats index that matches the requested parameters.
     * @hide
     */
    public int findIndex(String iface, int uid, int set, int tag, int metered, int roaming,
            int defaultNetwork) {
        for (int i = 0; i < size; i++) {
            if (uid == this.uid[i] && set == this.set[i] && tag == this.tag[i]
                    && metered == this.metered[i] && roaming == this.roaming[i]
                    && defaultNetwork == this.defaultNetwork[i]
                    && Objects.equals(iface, this.iface[i])) {
                return i;
            }
        }
        return -1;
    }

    /**
     * Find first stats index that matches the requested parameters, starting
     * search around the hinted index as an optimization.
     * @hide
     */
    @VisibleForTesting
    public int findIndexHinted(String iface, int uid, int set, int tag, int metered, int roaming,
            int defaultNetwork, int hintIndex) {
        for (int offset = 0; offset < size; offset++) {
            final int halfOffset = offset / 2;

            // search outwards from hint index, alternating forward and backward
            final int i;
            if (offset % 2 == 0) {
                i = (hintIndex + halfOffset) % size;
            } else {
                i = (size + hintIndex - halfOffset - 1) % size;
            }

            if (uid == this.uid[i] && set == this.set[i] && tag == this.tag[i]
                    && metered == this.metered[i] && roaming == this.roaming[i]
                    && defaultNetwork == this.defaultNetwork[i]
                    && Objects.equals(iface, this.iface[i])) {
                return i;
            }
        }
        return -1;
    }

    /**
     * Splice in {@link #operations} from the given {@link NetworkStats} based
     * on matching {@link #uid} and {@link #tag} rows. Ignores {@link #iface},
     * since operation counts are at data layer.
     * @hide
     */
    public void spliceOperationsFrom(NetworkStats stats) {
        for (int i = 0; i < size; i++) {
            final int j = stats.findIndex(iface[i], uid[i], set[i], tag[i], metered[i], roaming[i],
                    defaultNetwork[i]);
            if (j == -1) {
                operations[i] = 0;
            } else {
                operations[i] = stats.operations[j];
            }
        }
    }

    /**
     * Return list of unique interfaces known by this data structure.
     * @hide
     */
    public String[] getUniqueIfaces() {
        final HashSet<String> ifaces = new HashSet<String>();
        for (String iface : this.iface) {
            if (iface != IFACE_ALL) {
                ifaces.add(iface);
            }
        }
        return ifaces.toArray(new String[ifaces.size()]);
    }

    /**
     * Return list of unique UIDs known by this data structure.
     * @hide
     */
    @UnsupportedAppUsage
    public int[] getUniqueUids() {
        final SparseBooleanArray uids = new SparseBooleanArray();
        for (int uid : this.uid) {
            uids.put(uid, true);
        }

        final int size = uids.size();
        final int[] result = new int[size];
        for (int i = 0; i < size; i++) {
            result[i] = uids.keyAt(i);
        }
        return result;
    }

    /**
     * Return total bytes represented by this snapshot object, usually used when
     * checking if a {@link #subtract(NetworkStats)} delta passes a threshold.
     * @hide
     */
    @UnsupportedAppUsage
    public long getTotalBytes() {
        final Entry entry = getTotal(null);
        return entry.rxBytes + entry.txBytes;
    }

    /**
     * Return total of all fields represented by this snapshot object.
     * @hide
     */
    @UnsupportedAppUsage
    public Entry getTotal(Entry recycle) {
        return getTotal(recycle, null, UID_ALL, false);
    }

    /**
     * Return total of all fields represented by this snapshot object matching
     * the requested {@link #uid}.
     * @hide
     */
    @UnsupportedAppUsage
    public Entry getTotal(Entry recycle, int limitUid) {
        return getTotal(recycle, null, limitUid, false);
    }

    /**
     * Return total of all fields represented by this snapshot object matching
     * the requested {@link #iface}.
     * @hide
     */
    public Entry getTotal(Entry recycle, HashSet<String> limitIface) {
        return getTotal(recycle, limitIface, UID_ALL, false);
    }

    /** @hide */
    @UnsupportedAppUsage
    public Entry getTotalIncludingTags(Entry recycle) {
        return getTotal(recycle, null, UID_ALL, true);
    }

    /**
     * Return total of all fields represented by this snapshot object matching
     * the requested {@link #iface} and {@link #uid}.
     *
     * @param limitIface Set of {@link #iface} to include in total; or {@code
     *            null} to include all ifaces.
     */
    private Entry getTotal(
            Entry recycle, HashSet<String> limitIface, int limitUid, boolean includeTags) {
        final Entry entry = recycle != null ? recycle : new Entry();

        entry.iface = IFACE_ALL;
        entry.uid = limitUid;
        entry.set = SET_ALL;
        entry.tag = TAG_NONE;
        entry.metered = METERED_ALL;
        entry.roaming = ROAMING_ALL;
        entry.defaultNetwork = DEFAULT_NETWORK_ALL;
        entry.rxBytes = 0;
        entry.rxPackets = 0;
        entry.txBytes = 0;
        entry.txPackets = 0;
        entry.operations = 0;

        for (int i = 0; i < size; i++) {
            final boolean matchesUid = (limitUid == UID_ALL) || (limitUid == uid[i]);
            final boolean matchesIface = (limitIface == null) || (limitIface.contains(iface[i]));

            if (matchesUid && matchesIface) {
                // skip specific tags, since already counted in TAG_NONE
                if (tag[i] != TAG_NONE && !includeTags) continue;

                entry.rxBytes += rxBytes[i];
                entry.rxPackets += rxPackets[i];
                entry.txBytes += txBytes[i];
                entry.txPackets += txPackets[i];
                entry.operations += operations[i];
            }
        }
        return entry;
    }

    /**
     * Fast path for battery stats.
     * @hide
     */
    public long getTotalPackets() {
        long total = 0;
        for (int i = size-1; i >= 0; i--) {
            total += rxPackets[i] + txPackets[i];
        }
        return total;
    }

    /**
     * Subtract the given {@link NetworkStats}, effectively leaving the delta
     * between two snapshots in time. Assumes that statistics rows collect over
     * time, and that none of them have disappeared. This method does not mutate
     * the referencing object.
     *
     * @return the delta between two objects.
     */
    public @NonNull NetworkStats subtract(@NonNull NetworkStats right) {
        return subtract(this, right, null, null);
    }

    /**
     * Subtract the two given {@link NetworkStats} objects, returning the delta
     * between two snapshots in time. Assumes that statistics rows collect over
     * time, and that none of them have disappeared.
     * <p>
     * If counters have rolled backwards, they are clamped to {@code 0} and
     * reported to the given {@link NonMonotonicObserver}.
     * @hide
     */
    public static <C> NetworkStats subtract(NetworkStats left, NetworkStats right,
            NonMonotonicObserver<C> observer, C cookie) {
        return subtract(left, right, observer, cookie, null);
    }

    /**
     * Subtract the two given {@link NetworkStats} objects, returning the delta
     * between two snapshots in time. Assumes that statistics rows collect over
     * time, and that none of them have disappeared.
     * <p>
     * If counters have rolled backwards, they are clamped to {@code 0} and
     * reported to the given {@link NonMonotonicObserver}.
     * <p>
     * If <var>recycle</var> is supplied, this NetworkStats object will be
     * reused (and returned) as the result if it is large enough to contain
     * the data.
     * @hide
     */
    public static <C> NetworkStats subtract(NetworkStats left, NetworkStats right,
            NonMonotonicObserver<C> observer, C cookie, NetworkStats recycle) {
        long deltaRealtime = left.elapsedRealtime - right.elapsedRealtime;
        if (deltaRealtime < 0) {
            if (observer != null) {
                observer.foundNonMonotonic(left, -1, right, -1, cookie);
            }
            deltaRealtime = 0;
        }

        // result will have our rows, and elapsed time between snapshots
        final Entry entry = new Entry();
        final NetworkStats result;
        if (recycle != null && recycle.capacity >= left.size) {
            result = recycle;
            result.size = 0;
            result.elapsedRealtime = deltaRealtime;
        } else {
            result = new NetworkStats(deltaRealtime, left.size);
        }
        for (int i = 0; i < left.size; i++) {
            entry.iface = left.iface[i];
            entry.uid = left.uid[i];
            entry.set = left.set[i];
            entry.tag = left.tag[i];
            entry.metered = left.metered[i];
            entry.roaming = left.roaming[i];
            entry.defaultNetwork = left.defaultNetwork[i];
            entry.rxBytes = left.rxBytes[i];
            entry.rxPackets = left.rxPackets[i];
            entry.txBytes = left.txBytes[i];
            entry.txPackets = left.txPackets[i];
            entry.operations = left.operations[i];

            // find remote row that matches, and subtract
            final int j = right.findIndexHinted(entry.iface, entry.uid, entry.set, entry.tag,
                    entry.metered, entry.roaming, entry.defaultNetwork, i);
            if (j != -1) {
                // Found matching row, subtract remote value.
                entry.rxBytes -= right.rxBytes[j];
                entry.rxPackets -= right.rxPackets[j];
                entry.txBytes -= right.txBytes[j];
                entry.txPackets -= right.txPackets[j];
                entry.operations -= right.operations[j];
            }

            if (entry.isNegative()) {
                if (observer != null) {
                    observer.foundNonMonotonic(left, i, right, j, cookie);
                }
                entry.rxBytes = Math.max(entry.rxBytes, 0);
                entry.rxPackets = Math.max(entry.rxPackets, 0);
                entry.txBytes = Math.max(entry.txBytes, 0);
                entry.txPackets = Math.max(entry.txPackets, 0);
                entry.operations = Math.max(entry.operations, 0);
            }

            result.insertEntry(entry);
        }

        return result;
    }

    /**
     * Calculate and apply adjustments to captured statistics for 464xlat traffic.
     *
     * <p>This mutates stacked traffic stats, to account for IPv4/IPv6 header size difference.
     *
     * <p>UID stats, which are only accounted on the stacked interface, need to be increased
     * by 20 bytes/packet to account for translation overhead.
     *
     * <p>The potential additional overhead of 8 bytes/packet for ip fragments is ignored.
     *
     * <p>Interface stats need to sum traffic on both stacked and base interface because:
     *   - eBPF offloaded packets appear only on the stacked interface
     *   - Non-offloaded ingress packets appear only on the stacked interface
     *     (due to iptables raw PREROUTING drop rules)
     *   - Non-offloaded egress packets appear only on the stacked interface
     *     (due to ignoring traffic from clat daemon by uid match)
     * (and of course the 20 bytes/packet overhead needs to be applied to stacked interface stats)
     *
     * <p>This method will behave fine if {@code stackedIfaces} is an non-synchronized but add-only
     * {@code ConcurrentHashMap}
     * @param baseTraffic Traffic on the base interfaces. Will be mutated.
     * @param stackedTraffic Stats with traffic stacked on top of our ifaces. Will also be mutated.
     * @param stackedIfaces Mapping ipv6if -> ipv4if interface where traffic is counted on both.
     * @hide
     */
    public static void apply464xlatAdjustments(NetworkStats baseTraffic,
            NetworkStats stackedTraffic, Map<String, String> stackedIfaces) {
        // For recycling
        Entry entry = null;
        for (int i = 0; i < stackedTraffic.size; i++) {
            entry = stackedTraffic.getValues(i, entry);
            if (entry == null) continue;
            if (entry.iface == null) continue;
            if (!entry.iface.startsWith(CLATD_INTERFACE_PREFIX)) continue;

            // For 464xlat traffic, per uid stats only counts the bytes of the native IPv4 packet
            // sent on the stacked interface with prefix "v4-" and drops the IPv6 header size after
            // unwrapping. To account correctly for on-the-wire traffic, add the 20 additional bytes
            // difference for all packets (http://b/12249687, http:/b/33681750).
            //
            // Note: this doesn't account for LRO/GRO/GSO/TSO (ie. >mtu) traffic correctly, nor
            // does it correctly account for the 8 extra bytes in the IPv6 fragmentation header.
            //
            // While the ebpf code path does try to simulate proper post segmentation packet
            // counts, we have nothing of the sort of xt_qtaguid stats.
            entry.rxBytes += entry.rxPackets * IPV4V6_HEADER_DELTA;
            entry.txBytes += entry.txPackets * IPV4V6_HEADER_DELTA;
            stackedTraffic.setValues(i, entry);
        }
    }

    /**
     * Calculate and apply adjustments to captured statistics for 464xlat traffic counted twice.
     *
     * <p>This mutates the object this method is called on. Equivalent to calling
     * {@link #apply464xlatAdjustments(NetworkStats, NetworkStats, Map)} with {@code this} as
     * base and stacked traffic.
     * @param stackedIfaces Mapping ipv6if -> ipv4if interface where traffic is counted on both.
     * @hide
     */
    public void apply464xlatAdjustments(Map<String, String> stackedIfaces) {
        apply464xlatAdjustments(this, this, stackedIfaces);
    }

    /**
     * Return total statistics grouped by {@link #iface}; doesn't mutate the
     * original structure.
     * @hide
     */
    public NetworkStats groupedByIface() {
        final NetworkStats stats = new NetworkStats(elapsedRealtime, 10);

        final Entry entry = new Entry();
        entry.uid = UID_ALL;
        entry.set = SET_ALL;
        entry.tag = TAG_NONE;
        entry.metered = METERED_ALL;
        entry.roaming = ROAMING_ALL;
        entry.defaultNetwork = DEFAULT_NETWORK_ALL;
        entry.operations = 0L;

        for (int i = 0; i < size; i++) {
            // skip specific tags, since already counted in TAG_NONE
            if (tag[i] != TAG_NONE) continue;

            entry.iface = iface[i];
            entry.rxBytes = rxBytes[i];
            entry.rxPackets = rxPackets[i];
            entry.txBytes = txBytes[i];
            entry.txPackets = txPackets[i];
            stats.combineValues(entry);
        }

        return stats;
    }

    /**
     * Return total statistics grouped by {@link #uid}; doesn't mutate the
     * original structure.
     * @hide
     */
    public NetworkStats groupedByUid() {
        final NetworkStats stats = new NetworkStats(elapsedRealtime, 10);

        final Entry entry = new Entry();
        entry.iface = IFACE_ALL;
        entry.set = SET_ALL;
        entry.tag = TAG_NONE;
        entry.metered = METERED_ALL;
        entry.roaming = ROAMING_ALL;
        entry.defaultNetwork = DEFAULT_NETWORK_ALL;

        for (int i = 0; i < size; i++) {
            // skip specific tags, since already counted in TAG_NONE
            if (tag[i] != TAG_NONE) continue;

            entry.uid = uid[i];
            entry.rxBytes = rxBytes[i];
            entry.rxPackets = rxPackets[i];
            entry.txBytes = txBytes[i];
            entry.txPackets = txPackets[i];
            entry.operations = operations[i];
            stats.combineValues(entry);
        }

        return stats;
    }

    /**
     * Remove all rows that match one of specified UIDs.
     * This mutates the original structure in place.
     * @hide
     */
    public void removeUids(int[] uids) {
        filter(e -> !CollectionUtils.contains(uids, e.uid));
    }

    /**
     * Remove all rows that match one of specified UIDs.
     * @return the result object.
     * @hide
     */
    @NonNull
    public NetworkStats removeEmptyEntries() {
        final NetworkStats ret = this.clone();
        ret.filter(e -> e.rxBytes != 0 || e.rxPackets != 0 || e.txBytes != 0 || e.txPackets != 0
                || e.operations != 0);
        return ret;
    }

    /**
     * Only keep entries that match all specified filters.
     *
     * <p>This mutates the original structure in place. After this method is called,
     * size is the number of matching entries, and capacity is the previous capacity.
     * @param limitUid UID to filter for, or {@link #UID_ALL}.
     * @param limitIfaces Interfaces to filter for, or {@link #INTERFACES_ALL}.
     * @param limitTag Tag to filter for, or {@link #TAG_ALL}.
     * @hide
     */
    public void filter(int limitUid, String[] limitIfaces, int limitTag) {
        if (limitUid == UID_ALL && limitTag == TAG_ALL && limitIfaces == INTERFACES_ALL) {
            return;
        }
        filter(e -> (limitUid == UID_ALL || limitUid == e.uid)
                && (limitTag == TAG_ALL || limitTag == e.tag)
                && (limitIfaces == INTERFACES_ALL
                    || CollectionUtils.contains(limitIfaces, e.iface)));
    }

    /**
     * Only keep entries with {@link #set} value less than {@link #SET_DEBUG_START}.
     *
     * <p>This mutates the original structure in place.
     * @hide
     */
    public void filterDebugEntries() {
        filter(e -> e.set < SET_DEBUG_START);
    }

    private void filter(Predicate<Entry> predicate) {
        Entry entry = new Entry();
        int nextOutputEntry = 0;
        for (int i = 0; i < size; i++) {
            entry = getValues(i, entry);
            if (predicate.test(entry)) {
                if (nextOutputEntry != i) {
                    setValues(nextOutputEntry, entry);
                }
                nextOutputEntry++;
            }
        }
        size = nextOutputEntry;
    }

    /** @hide */
    public void dump(String prefix, PrintWriter pw) {
        pw.print(prefix);
        pw.print("NetworkStats: elapsedRealtime="); pw.println(elapsedRealtime);
        for (int i = 0; i < size; i++) {
            pw.print(prefix);
            pw.print("  ["); pw.print(i); pw.print("]");
            pw.print(" iface="); pw.print(iface[i]);
            pw.print(" uid="); pw.print(uid[i]);
            pw.print(" set="); pw.print(setToString(set[i]));
            pw.print(" tag="); pw.print(tagToString(tag[i]));
            pw.print(" metered="); pw.print(meteredToString(metered[i]));
            pw.print(" roaming="); pw.print(roamingToString(roaming[i]));
            pw.print(" defaultNetwork="); pw.print(defaultNetworkToString(defaultNetwork[i]));
            pw.print(" rxBytes="); pw.print(rxBytes[i]);
            pw.print(" rxPackets="); pw.print(rxPackets[i]);
            pw.print(" txBytes="); pw.print(txBytes[i]);
            pw.print(" txPackets="); pw.print(txPackets[i]);
            pw.print(" operations="); pw.println(operations[i]);
        }
    }

    /**
     * Return text description of {@link #set} value.
     * @hide
     */
    public static String setToString(int set) {
        switch (set) {
            case SET_ALL:
                return "ALL";
            case SET_DEFAULT:
                return "DEFAULT";
            case SET_FOREGROUND:
                return "FOREGROUND";
            case SET_DBG_VPN_IN:
                return "DBG_VPN_IN";
            case SET_DBG_VPN_OUT:
                return "DBG_VPN_OUT";
            default:
                return "UNKNOWN";
        }
    }

    /**
     * Return text description of {@link #set} value.
     * @hide
     */
    public static String setToCheckinString(int set) {
        switch (set) {
            case SET_ALL:
                return "all";
            case SET_DEFAULT:
                return "def";
            case SET_FOREGROUND:
                return "fg";
            case SET_DBG_VPN_IN:
                return "vpnin";
            case SET_DBG_VPN_OUT:
                return "vpnout";
            default:
                return "unk";
        }
    }

    /**
     * @return true if the querySet matches the dataSet.
     * @hide
     */
    public static boolean setMatches(int querySet, int dataSet) {
        if (querySet == dataSet) {
            return true;
        }
        // SET_ALL matches all non-debugging sets.
        return querySet == SET_ALL && dataSet < SET_DEBUG_START;
    }

    /**
     * Return text description of {@link #tag} value.
     * @hide
     */
    public static String tagToString(int tag) {
        return "0x" + Integer.toHexString(tag);
    }

    /**
     * Return text description of {@link #metered} value.
     * @hide
     */
    public static String meteredToString(int metered) {
        switch (metered) {
            case METERED_ALL:
                return "ALL";
            case METERED_NO:
                return "NO";
            case METERED_YES:
                return "YES";
            default:
                return "UNKNOWN";
        }
    }

    /**
     * Return text description of {@link #roaming} value.
     * @hide
     */
    public static String roamingToString(int roaming) {
        switch (roaming) {
            case ROAMING_ALL:
                return "ALL";
            case ROAMING_NO:
                return "NO";
            case ROAMING_YES:
                return "YES";
            default:
                return "UNKNOWN";
        }
    }

    /**
     * Return text description of {@link #defaultNetwork} value.
     * @hide
     */
    public static String defaultNetworkToString(int defaultNetwork) {
        switch (defaultNetwork) {
            case DEFAULT_NETWORK_ALL:
                return "ALL";
            case DEFAULT_NETWORK_NO:
                return "NO";
            case DEFAULT_NETWORK_YES:
                return "YES";
            default:
                return "UNKNOWN";
        }
    }

    /** @hide */
    @Override
    public String toString() {
        final CharArrayWriter writer = new CharArrayWriter();
        dump("", new PrintWriter(writer));
        return writer.toString();
    }

    @Override
    public int describeContents() {
        return 0;
    }

    public static final @NonNull Creator<NetworkStats> CREATOR = new Creator<NetworkStats>() {
        @Override
        public NetworkStats createFromParcel(Parcel in) {
            return new NetworkStats(in);
        }

        @Override
        public NetworkStats[] newArray(int size) {
            return new NetworkStats[size];
        }
    };

    /** @hide */
    public interface NonMonotonicObserver<C> {
        public void foundNonMonotonic(
                NetworkStats left, int leftIndex, NetworkStats right, int rightIndex, C cookie);
        public void foundNonMonotonic(
                NetworkStats stats, int statsIndex, C cookie);
    }

    /**
     * VPN accounting. Move some VPN's underlying traffic to other UIDs that use tun0 iface.
     *
     * <p>This method should only be called on delta NetworkStats. Do not call this method on a
     * snapshot {@link NetworkStats} object because the tunUid and/or the underlyingIface may change
     * over time.
     *
     * <p>This method performs adjustments for one active VPN package and one VPN iface at a time.
     *
     * @param tunUid uid of the VPN application
     * @param tunIface iface of the vpn tunnel
     * @param underlyingIfaces underlying network ifaces used by the VPN application
     * @hide
     */
    public void migrateTun(int tunUid, @NonNull String tunIface,
            @NonNull List<String> underlyingIfaces) {
        // Combined usage by all apps using VPN.
        final Entry tunIfaceTotal = new Entry();
        // Usage by VPN, grouped by its {@code underlyingIfaces}.
        final Entry[] perInterfaceTotal = new Entry[underlyingIfaces.size()];
        // Usage by VPN, summed across all its {@code underlyingIfaces}.
        final Entry underlyingIfacesTotal = new Entry();

        for (int i = 0; i < perInterfaceTotal.length; i++) {
            perInterfaceTotal[i] = new Entry();
        }

        tunAdjustmentInit(tunUid, tunIface, underlyingIfaces, tunIfaceTotal, perInterfaceTotal,
                underlyingIfacesTotal);

        // If tunIface < underlyingIfacesTotal, it leaves the overhead traffic in the VPN app.
        // If tunIface > underlyingIfacesTotal, the VPN app doesn't get credit for data compression.
        // Negative stats should be avoided.
        final Entry[] moved =
                addTrafficToApplications(tunUid, tunIface, underlyingIfaces, tunIfaceTotal,
                        perInterfaceTotal, underlyingIfacesTotal);
        deductTrafficFromVpnApp(tunUid, underlyingIfaces, moved);
    }

    /**
     * Initializes the data used by the migrateTun() method.
     *
     * <p>This is the first pass iteration which does the following work:
     *
     * <ul>
     *   <li>Adds up all the traffic through the tunUid's underlyingIfaces (both foreground and
     *       background).
     *   <li>Adds up all the traffic through tun0 excluding traffic from the vpn app itself.
     * </ul>
     *
     * @param tunUid uid of the VPN application
     * @param tunIface iface of the vpn tunnel
     * @param underlyingIfaces underlying network ifaces used by the VPN application
     * @param tunIfaceTotal output parameter; combined data usage by all apps using VPN
     * @param perInterfaceTotal output parameter; data usage by VPN app, grouped by its {@code
     *     underlyingIfaces}
     * @param underlyingIfacesTotal output parameter; data usage by VPN, summed across all of its
     *     {@code underlyingIfaces}
     */
    private void tunAdjustmentInit(int tunUid, @NonNull String tunIface,
            @NonNull List<String> underlyingIfaces, @NonNull Entry tunIfaceTotal,
            @NonNull Entry[] perInterfaceTotal, @NonNull Entry underlyingIfacesTotal) {
        final Entry recycle = new Entry();
        for (int i = 0; i < size; i++) {
            getValues(i, recycle);
            if (recycle.uid == UID_ALL) {
                throw new IllegalStateException(
                        "Cannot adjust VPN accounting on an iface aggregated NetworkStats.");
            }
            if (recycle.set == SET_DBG_VPN_IN || recycle.set == SET_DBG_VPN_OUT) {
                throw new IllegalStateException(
                        "Cannot adjust VPN accounting on a NetworkStats containing SET_DBG_VPN_*");
            }
            if (recycle.tag != TAG_NONE) {
                // TODO(b/123666283): Take all tags for tunUid into account.
                continue;
            }

            if (tunUid == Process.SYSTEM_UID) {
                // Kernel-based VPN or VCN, traffic sent by apps on the VPN/VCN network
                //
                // Since the data is not UID-accounted on underlying networks, just use VPN/VCN
                // network usage as ground truth. Encrypted traffic on the underlying networks will
                // never be processed here because encrypted traffic on the underlying interfaces
                // is not present in UID stats, and this method is only called on UID stats.
                if (tunIface.equals(recycle.iface)) {
                    tunIfaceTotal.add(recycle);
                    underlyingIfacesTotal.add(recycle);

                    // In steady state, there should always be one network, but edge cases may
                    // result in the network being null (network lost), and thus no underlying
                    // ifaces is possible.
                    if (perInterfaceTotal.length > 0) {
                        // While platform VPNs and VCNs have exactly one underlying network, that
                        // network may have multiple interfaces (eg for 464xlat). This layer does
                        // not have the required information to identify which of the interfaces
                        // were used. Select "any" of the interfaces. Since overhead is already
                        // lost, this number is an approximation anyways.
                        perInterfaceTotal[0].add(recycle);
                    }
                }
            } else if (recycle.uid == tunUid) {
                // VpnService VPN, traffic sent by the VPN app over underlying networks
                for (int j = 0; j < underlyingIfaces.size(); j++) {
                    if (Objects.equals(underlyingIfaces.get(j), recycle.iface)) {
                        perInterfaceTotal[j].add(recycle);
                        underlyingIfacesTotal.add(recycle);
                        break;
                    }
                }
            } else if (tunIface.equals(recycle.iface)) {
                // VpnService VPN; traffic sent by apps on the VPN network
                tunIfaceTotal.add(recycle);
            }
        }
    }

    /**
     * Distributes traffic across apps that are using given {@code tunIface}, and returns the total
     * traffic that should be moved off of {@code tunUid} grouped by {@code underlyingIfaces}.
     *
     * @param tunUid uid of the VPN application
     * @param tunIface iface of the vpn tunnel
     * @param underlyingIfaces underlying network ifaces used by the VPN application
     * @param tunIfaceTotal combined data usage across all apps using {@code tunIface}
     * @param perInterfaceTotal data usage by VPN app, grouped by its {@code underlyingIfaces}
     * @param underlyingIfacesTotal data usage by VPN, summed across all of its {@code
     *     underlyingIfaces}
     */
    private Entry[] addTrafficToApplications(int tunUid, @NonNull String tunIface,
            @NonNull List<String> underlyingIfaces, @NonNull Entry tunIfaceTotal,
            @NonNull Entry[] perInterfaceTotal, @NonNull Entry underlyingIfacesTotal) {
        // Traffic that should be moved off of each underlying interface for tunUid (see
        // deductTrafficFromVpnApp below).
        final Entry[] moved = new Entry[underlyingIfaces.size()];
        for (int i = 0; i < underlyingIfaces.size(); i++) {
            moved[i] = new Entry();
        }

        final Entry tmpEntry = new Entry();
        final int origSize = size;
        for (int i = 0; i < origSize; i++) {
            if (!Objects.equals(iface[i], tunIface)) {
                // Consider only entries that go onto the VPN interface.
                continue;
            }

            if (uid[i] == tunUid && tunUid != Process.SYSTEM_UID) {
                // Exclude VPN app from the redistribution, as it can choose to create packet
                // streams by writing to itself.
                //
                // However, for platform VPNs, do not exclude the system's usage of the VPN network,
                // since it is never local-only, and never double counted
                continue;
            }
            tmpEntry.uid = uid[i];
            tmpEntry.tag = tag[i];
            tmpEntry.metered = metered[i];
            tmpEntry.roaming = roaming[i];
            tmpEntry.defaultNetwork = defaultNetwork[i];

            // In a first pass, compute this entry's total share of data across all
            // underlyingIfaces. This is computed on the basis of the share of this entry's usage
            // over tunIface.
            // TODO: Consider refactoring first pass into a separate helper method.
            long totalRxBytes = 0;
            if (tunIfaceTotal.rxBytes > 0) {
                // Note - The multiplication below should not overflow since NetworkStatsService
                // processes this every time device has transmitted/received amount equivalent to
                // global threshold alert (~ 2MB) across all interfaces.
                final long rxBytesAcrossUnderlyingIfaces =
                        multiplySafeByRational(underlyingIfacesTotal.rxBytes,
                                rxBytes[i], tunIfaceTotal.rxBytes);
                // app must not be blamed for more than it consumed on tunIface
                totalRxBytes = Math.min(rxBytes[i], rxBytesAcrossUnderlyingIfaces);
            }
            long totalRxPackets = 0;
            if (tunIfaceTotal.rxPackets > 0) {
                final long rxPacketsAcrossUnderlyingIfaces =
                        multiplySafeByRational(underlyingIfacesTotal.rxPackets,
                                rxPackets[i], tunIfaceTotal.rxPackets);
                totalRxPackets = Math.min(rxPackets[i], rxPacketsAcrossUnderlyingIfaces);
            }
            long totalTxBytes = 0;
            if (tunIfaceTotal.txBytes > 0) {
                final long txBytesAcrossUnderlyingIfaces =
                        multiplySafeByRational(underlyingIfacesTotal.txBytes,
                                txBytes[i], tunIfaceTotal.txBytes);
                totalTxBytes = Math.min(txBytes[i], txBytesAcrossUnderlyingIfaces);
            }
            long totalTxPackets = 0;
            if (tunIfaceTotal.txPackets > 0) {
                final long txPacketsAcrossUnderlyingIfaces =
                        multiplySafeByRational(underlyingIfacesTotal.txPackets,
                                txPackets[i], tunIfaceTotal.txPackets);
                totalTxPackets = Math.min(txPackets[i], txPacketsAcrossUnderlyingIfaces);
            }
            long totalOperations = 0;
            if (tunIfaceTotal.operations > 0) {
                final long operationsAcrossUnderlyingIfaces =
                        multiplySafeByRational(underlyingIfacesTotal.operations,
                                operations[i], tunIfaceTotal.operations);
                totalOperations = Math.min(operations[i], operationsAcrossUnderlyingIfaces);
            }
            // In a second pass, distribute these values across interfaces in the proportion that
            // each interface represents of the total traffic of the underlying interfaces.
            for (int j = 0; j < underlyingIfaces.size(); j++) {
                tmpEntry.iface = underlyingIfaces.get(j);
                tmpEntry.rxBytes = 0;
                // Reset 'set' to correct value since it gets updated when adding debug info below.
                tmpEntry.set = set[i];
                if (underlyingIfacesTotal.rxBytes > 0) {
                    tmpEntry.rxBytes =
                            multiplySafeByRational(totalRxBytes,
                                    perInterfaceTotal[j].rxBytes,
                                    underlyingIfacesTotal.rxBytes);
                }
                tmpEntry.rxPackets = 0;
                if (underlyingIfacesTotal.rxPackets > 0) {
                    tmpEntry.rxPackets =
                            multiplySafeByRational(totalRxPackets,
                                    perInterfaceTotal[j].rxPackets,
                                    underlyingIfacesTotal.rxPackets);
                }
                tmpEntry.txBytes = 0;
                if (underlyingIfacesTotal.txBytes > 0) {
                    tmpEntry.txBytes =
                            multiplySafeByRational(totalTxBytes,
                                    perInterfaceTotal[j].txBytes,
                                    underlyingIfacesTotal.txBytes);
                }
                tmpEntry.txPackets = 0;
                if (underlyingIfacesTotal.txPackets > 0) {
                    tmpEntry.txPackets =
                            multiplySafeByRational(totalTxPackets,
                                    perInterfaceTotal[j].txPackets,
                                    underlyingIfacesTotal.txPackets);
                }
                tmpEntry.operations = 0;
                if (underlyingIfacesTotal.operations > 0) {
                    tmpEntry.operations =
                            multiplySafeByRational(totalOperations,
                                    perInterfaceTotal[j].operations,
                                    underlyingIfacesTotal.operations);
                }
                // tmpEntry now contains the migrated data of the i-th entry for the j-th underlying
                // interface. Add that data usage to this object.
                combineValues(tmpEntry);
                if (tag[i] == TAG_NONE) {
                    // Add the migrated data to moved so it is deducted from the VPN app later.
                    moved[j].add(tmpEntry);
                    // Add debug info
                    tmpEntry.set = SET_DBG_VPN_IN;
                    combineValues(tmpEntry);
                }
            }
        }
        return moved;
    }

    private void deductTrafficFromVpnApp(
            int tunUid,
            @NonNull List<String> underlyingIfaces,
            @NonNull Entry[] moved) {
        if (tunUid == Process.SYSTEM_UID) {
            // No traffic recorded on a per-UID basis for in-kernel VPN/VCNs over underlying
            // networks; thus no traffic to deduct.
            return;
        }

        for (int i = 0; i < underlyingIfaces.size(); i++) {
            moved[i].uid = tunUid;
            // Add debug info
            moved[i].set = SET_DBG_VPN_OUT;
            moved[i].tag = TAG_NONE;
            moved[i].iface = underlyingIfaces.get(i);
            moved[i].metered = METERED_ALL;
            moved[i].roaming = ROAMING_ALL;
            moved[i].defaultNetwork = DEFAULT_NETWORK_ALL;
            combineValues(moved[i]);

            // Caveat: if the vpn software uses tag, the total tagged traffic may be greater than
            // the TAG_NONE traffic.
            //
            // Relies on the fact that the underlying traffic only has state ROAMING_NO and
            // METERED_NO, which should be the case as it comes directly from the /proc file.
            // We only blend in the roaming data after applying these adjustments, by checking the
            // NetworkIdentity of the underlying iface.
            final int idxVpnBackground = findIndex(underlyingIfaces.get(i), tunUid, SET_DEFAULT,
                            TAG_NONE, METERED_NO, ROAMING_NO, DEFAULT_NETWORK_NO);
            if (idxVpnBackground != -1) {
                // Note - tunSubtract also updates moved[i]; whatever traffic that's left is removed
                // from foreground usage.
                tunSubtract(idxVpnBackground, this, moved[i]);
            }

            final int idxVpnForeground = findIndex(underlyingIfaces.get(i), tunUid, SET_FOREGROUND,
                            TAG_NONE, METERED_NO, ROAMING_NO, DEFAULT_NETWORK_NO);
            if (idxVpnForeground != -1) {
                tunSubtract(idxVpnForeground, this, moved[i]);
            }
        }
    }

    private static void tunSubtract(int i, @NonNull NetworkStats left, @NonNull Entry right) {
        long rxBytes = Math.min(left.rxBytes[i], right.rxBytes);
        left.rxBytes[i] -= rxBytes;
        right.rxBytes -= rxBytes;

        long rxPackets = Math.min(left.rxPackets[i], right.rxPackets);
        left.rxPackets[i] -= rxPackets;
        right.rxPackets -= rxPackets;

        long txBytes = Math.min(left.txBytes[i], right.txBytes);
        left.txBytes[i] -= txBytes;
        right.txBytes -= txBytes;

        long txPackets = Math.min(left.txPackets[i], right.txPackets);
        left.txPackets[i] -= txPackets;
        right.txPackets -= txPackets;
    }
}<|MERGE_RESOLUTION|>--- conflicted
+++ resolved
@@ -15,8 +15,6 @@
  */
 
 package android.net;
-
-import static android.annotation.SystemApi.Client.MODULE_LIBRARIES;
 
 import static com.android.net.module.util.NetworkStatsUtils.multiplySafeByRational;
 
@@ -391,111 +389,80 @@
 
         /**
          * @return the uid of this entry.
-         * @hide
          */
-        @SystemApi(client = MODULE_LIBRARIES)
         public int getUid() {
             return uid;
         }
 
         /**
          * @return the set state of this entry.
-         * @hide
          */
-        @SystemApi(client = MODULE_LIBRARIES)
         @State public int getSet() {
             return set;
         }
 
         /**
          * @return the tag value of this entry.
-         * @hide
          */
-        @SystemApi(client = MODULE_LIBRARIES)
         public int getTag() {
             return tag;
         }
 
         /**
          * @return the metered state.
-         * @hide
          */
         @Meteredness
-<<<<<<< HEAD
-        @SystemApi(client = MODULE_LIBRARIES)
-=======
->>>>>>> 4513595a
         public int getMetered() {
             return metered;
         }
 
         /**
          * @return the roaming state.
-         * @hide
          */
         @Roaming
-<<<<<<< HEAD
-        @SystemApi(client = MODULE_LIBRARIES)
-=======
->>>>>>> 4513595a
         public int getRoaming() {
             return roaming;
         }
 
         /**
          * @return the default network state.
-         * @hide
          */
         @DefaultNetwork
-<<<<<<< HEAD
-        @SystemApi(client = MODULE_LIBRARIES)
-=======
->>>>>>> 4513595a
         public int getDefaultNetwork() {
             return defaultNetwork;
         }
 
         /**
          * @return the number of received bytes.
-         * @hide
          */
-        @SystemApi(client = MODULE_LIBRARIES)
         public long getRxBytes() {
             return rxBytes;
         }
 
         /**
          * @return the number of received packets.
-         * @hide
          */
-        @SystemApi(client = MODULE_LIBRARIES)
         public long getRxPackets() {
             return rxPackets;
         }
 
         /**
          * @return the number of transmitted bytes.
-         * @hide
          */
-        @SystemApi(client = MODULE_LIBRARIES)
         public long getTxBytes() {
             return txBytes;
         }
 
         /**
          * @return the number of transmitted packets.
-         * @hide
          */
-        @SystemApi(client = MODULE_LIBRARIES)
         public long getTxPackets() {
             return txPackets;
         }
 
         /**
          * @return the count of network operations performed for this entry.
-         * @hide
          */
-        @SystemApi(client = MODULE_LIBRARIES)
         public long getOperations() {
             return operations;
         }
@@ -717,7 +684,7 @@
      * The remove() method is not implemented and will throw UnsupportedOperationException.
      * @hide
      */
-    @SystemApi(client = MODULE_LIBRARIES)
+    @SystemApi
     @NonNull public Iterator<Entry> iterator() {
         return new Iterator<Entry>() {
             int mIndex = 0;
